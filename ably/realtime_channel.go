--- conflicted
+++ resolved
@@ -118,11 +118,6 @@
 	if c.opts().Listener != nil {
 		c.On(c.opts().Listener)
 	}
-<<<<<<< HEAD
-	c.client.Connection.onState(c.listen, StateConnFailed, StateConnClosed)
-	go c.listenLoop()
-=======
->>>>>>> c267258c
 	return c
 }
 
