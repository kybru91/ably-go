--- conflicted
+++ resolved
@@ -394,20 +394,6 @@
 			c.reconnect(false)
 			return
 		}
-<<<<<<< HEAD
-=======
-		if c.isReconnecting() {
-			// We have already issued the reconnecting request. So we are in the
-			// (RTN15c)  territory now.
-			c.state.Lock()
-			c.reconnecting = false
-			c.state.Unlock()
-			if c.callbacks.onReconnectMsg != nil {
-				c.callbacks.onReconnectMsg(msg)
-			}
-			return
-		}
->>>>>>> 2c90c293
 		if msg.ConnectionSerial != 0 {
 			c.state.Lock()
 			c.serial = msg.ConnectionSerial
@@ -466,6 +452,7 @@
 					c.callbacks.onReconnectMsg(msg)
 				}
 			} else {
+				// preserve old bahavior.
 				c.setState(StateConnConnected, nil)
 			}
 			c.state.Unlock()
