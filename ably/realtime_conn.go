package ably

import (
	"context"
	"errors"
	"fmt"
	"net/url"
	"strconv"
	"strings"
	"sync"
	"time"

	"github.com/ably/ably-go/ably/internal/ablyutil"
	"github.com/ably/ably-go/ably/proto"
)

var (
	errQueueing = errors.New("unable to send messages in current state with disabled queueing")
)

// connectionMode is the mode in which the connection is operating
type connectionMode uint

const (
	// normalMode this is set when the Connection operating normally
	normalMode connectionMode = iota
	// resumeMode this is set when the Connection is trying to resume
	resumeMode
	// recoveryMode this is set when the Connection is trying to recover
	recoveryMode
)

// Connection represents a single connection Realtime instantiates for
// communication with Ably servers.
type Connection struct {
	mtx sync.Mutex

	// on setConn we write to conn with mtx protection, however in eventLoop we
	// read conn unprotected, this is racy because now we establish connection in a
	// separate goroutine.
	//
	// using mtx to protect reads in eventLoop causes a deadlock.
	connMtx sync.Mutex
	ConnectionEventEmitter

	state           ConnectionState
	errorReason     *ErrorInfo
	internalEmitter ConnectionEventEmitter

	id           string
	key          string
	serial       int64
	msgSerial    int64
	connStateTTL proto.DurationFromMsecs
	err          error
	conn         proto.Conn
	opts         *clientOptions
	pending      pendingEmitter
	queue        *msgQueue
	auth         *Auth

	callbacks connCallbacks
	// reconnecting tracks if we have issued a reconnection request. If we receive any message
	// with this set to true then its the first message/response after issuing the
	// reconnection request.
	reconnecting bool
	// reauthorizing tracks if the current reconnection attempt is happening
	// after a reauthorization, to avoid re-reauthorizing.
	reauthorizing bool
	arg           connArgs
}

type connCallbacks struct {
	onChannelMsg func(*proto.ProtocolMessage)
	// onReconnected is called when we get a CONNECTED response from reconnect request. We
	// move this up because some implementation details for (RTN15c) requires
	// access to Channels and we dont have it here so we let RealtimeClient do the
	// work.
	onReconnected func(isNewID bool)
	// onReconnectionFailed is called when we get a FAILED response from a
	// reconnection request.
	onReconnectionFailed func(*proto.ErrorInfo)
}

func newConn(opts *clientOptions, auth *Auth, callbacks connCallbacks) *Connection {
	c := &Connection{

		ConnectionEventEmitter: ConnectionEventEmitter{newEventEmitter(auth.log())},
		state:                  ConnectionStateInitialized,
		internalEmitter:        ConnectionEventEmitter{newEventEmitter(auth.log())},

		opts:      opts,
		pending:   newPendingEmitter(auth.log()),
		auth:      auth,
		callbacks: callbacks,
	}
	c.queue = newMsgQueue(c)
	if !opts.NoConnect {
		c.setState(ConnectionStateConnecting, nil, 0)
		go func() {
			c.log().Info("Trying to establish a connection asynchronously")
			if _, err := c.connect(connArgs{}); err != nil {
				c.log().Errorf("Failed to open connection with err:%v", err)
			}
		}()
	}
	return c
}

func (c *Connection) dial(proto string, u *url.URL) (conn proto.Conn, err error) {
	start := time.Now()
	c.log().Debugf("Dial protocol=%q url %q ", proto, u.String())
	// (RTN23b)
	query := u.Query()
	query.Add("heartbeats", "true")
	u.RawQuery = query.Encode()
	timeout := c.opts.realtimeRequestTimeout()
	if c.opts.Dial != nil {
		conn, err = c.opts.Dial(proto, u, timeout)
	} else {
		conn, err = ablyutil.DialWebsocket(proto, u, timeout)
	}
	if err != nil {
		c.log().Debugf("Dial Failed in %v with %v", time.Since(start), err)
		return nil, err
	}
	c.log().Debugf("Dial success in %v", time.Since(start))
	return conn, err
}

// recoverable returns true if err is recoverable, err is from making a
// connection
func recoverable(err error) bool {
	var e *ErrorInfo
	if errors.As(err, &e) {
		return !(40000 <= e.Code && e.Code < 50000)
	}
	return true
}

// Connect attempts to move the connection to the CONNECTED state, if it
// can and if it isn't already.
func (c *Connection) Connect() {
	c.mtx.Lock()
	defer c.mtx.Unlock()

	isActive := c.isActive()
	if isActive {
		return
	}

	IsInReconnectionLoop := c.state == ConnectionStateDisconnected || c.state == ConnectionStateSuspended

	// set state to connecting for initial connect
	c.lockSetState(ConnectionStateConnecting, nil, 0)

	if IsInReconnectionLoop {
		return
	}

	go func() {
		c.connect(connArgs{})
	}()
}

// Close attempts to move the connection to the CLOSED state, if it can and if
// it isn't already.
func (c *Connection) Close() {
	c.close()
}

func (c *Connection) connect(arg connArgs) (result, error) {
	c.mtx.Lock()
	arg.mode = c.getMode()
	c.mtx.Unlock()
	return c.connectWithRetryLoop(arg)
}

type connArgs struct {
	lastActivityAt time.Time
	connDetails    *proto.ConnectionDetails
	result         bool
	dialOnce       bool
	mode           connectionMode
	retryIn        time.Duration
}

func (c *Connection) reconnect(arg connArgs) (result, error) {
	c.mtx.Lock()

	var mode connectionMode
	if arg.connDetails != nil && c.opts.Now().Sub(arg.lastActivityAt) >= time.Duration(arg.connDetails.ConnectionStateTTL+arg.connDetails.MaxIdleInterval) {
		// RTN15g
		c.msgSerial = 0
		c.key = ""
		// c.id isn't cleared since it's used later to determine if the
		// reconnection resulted in a new transport-level connection.
		mode = normalMode
	} else {
		mode = c.getMode()
	}

	c.mtx.Unlock()
	arg.mode = mode
	r, err := c.connectWithRetryLoop(arg)
	if err != nil {
		return nil, err
	}
	// We have successfully dialed reconnection request. We need to set this so
	// when the next message arrives it will be treated as the response to
	// reconnection request.
	c.mtx.Lock()
	c.reconnecting = true
	c.mtx.Unlock()

	return r, nil
}

func (c *Connection) getMode() connectionMode {
	if c.key != "" {
		return resumeMode
	}
	if c.opts.Recover != "" {
		return recoveryMode
	}
	return normalMode
}

func (c *Connection) params(mode connectionMode) (url.Values, error) {
	c.mtx.Lock()
	defer c.mtx.Unlock()

	query := url.Values{
		"timestamp": []string{strconv.FormatInt(unixMilli(c.opts.Now()), 10)},
		"echo":      []string{"true"},
		"format":    []string{"msgpack"},
		"lib":       []string{proto.LibraryString},
	}
	if c.opts.NoEcho {
		query.Set("echo", "false")
	}
	if c.opts.NoBinaryProtocol {
		query.Set("format", "json")
	}
	if c.opts.ClientID != "" && c.auth.method == authBasic {
		// References RSA7e1
		query.Set("clientId", c.opts.ClientID)
	}
	for k, v := range c.opts.TransportParams {
		query[k] = v
	}
	if err := c.auth.authQuery(context.Background(), query); err != nil {
		return nil, err
	}
	switch mode {
	case resumeMode:
		query.Set("resume", c.key)
		query.Set("connectionSerial", fmt.Sprint(c.serial))
	case recoveryMode:
		m := strings.Split(c.opts.Recover, ":")
		if len(m) != 3 {
			return nil, errors.New("conn: Invalid recovery key")
		}
		query.Set("recover", m[0])
		query.Set("connectionSerial", m[1])
	}
	return query, nil
}

const connectionStateTTLErrFmt = "Exceeded connectionStateTtl=%v while in DISCONNECTED state"

var errClosedWhileReconnecting = errors.New("connection explicitly closed while trying to reconnect")

func (c *Connection) connectWithRetryLoop(arg connArgs) (result, error) {
	res, err := c.connectWith(arg)
	if err == nil {
		return res, nil
	}
	if arg.dialOnce || !recoverable(err) {
		return nil, c.setState(ConnectionStateFailed, err, 0)
	}

	c.log().Errorf("Received recoverable error %v", err)
	retryIn := c.opts.disconnectedRetryTimeout()
	c.setState(ConnectionStateDisconnected, err, retryIn)
	idleState := ConnectionStateDisconnected

<<<<<<< HEAD
	ctx, cancel := c.ctxCancelOnStateTransition()
	defer cancel()

	// The initial DISCONNECTED event has been fired. If we reach stateTTL without
	// any state changes, we transition to SUSPENDED state
	stateTTL := c.connectionStateTTL()
	stateDeadlineCtx, cancelStateDeadline := context.WithCancel(ctx)
	defer cancelStateDeadline()
	stateDeadline := c.opts.After(stateDeadlineCtx, stateTTL)
=======
	// If we spend more than the connection state TTL retrying, we move from
	// DISCONNECTED to SUSPENDED, which also changes the retry timeout period.
	stateTTLCtx, cancelStateTTLTimer := context.WithCancel(context.Background())
	defer cancelStateTTLTimer()
	stateTTLTimer := c.opts.After(stateTTLCtx, c.connectionStateTTL())
>>>>>>> 6c55460f

	for {
		// If the connection transitions, it's because Connect or Close was called
		// explicitly. In that case, skip the wait and either retry connecting
		// immediately (RTN11c) or exit the loop (RTN12d).
		timerCtx, cancelTimer := c.ctxCancelOnStateTransition()
		<-c.opts.After(timerCtx, retryIn)
		cancelTimer()

		switch state := c.State(); state {
		case ConnectionStateConnecting, ConnectionStateDisconnected, ConnectionStateSuspended:
		case ConnectionStateClosed:
			// Close was explicitly called, so stop trying to connect (RTN12d).
			return nil, errClosedWhileReconnecting
		default:
			panic(fmt.Errorf("unexpected state transition: %v -> %v", idleState, state))
		}

		// Before attempting to connect, move from DISCONNETCED to SUSPENDED if
		// more than connectionStateTTL has passed.
		if idleState == ConnectionStateDisconnected {
			select {
			case <-stateTTLTimer:
				// (RTN14e)
				err = fmt.Errorf(connectionStateTTLErrFmt, c.opts.connectionStateTTL())
				c.setState(ConnectionStateSuspended, err, c.opts.suspendedRetryTimeout())
				idleState = ConnectionStateSuspended
				// (RTN14f)
				c.log().Debug("Reached SUSPENDED state while opening connection")
				retryIn = c.opts.suspendedRetryTimeout()
				continue // wait for re-connection with new retry timeout for suspended
			default:
			}
		}

		c.log().Debug("Attemting to open connection")
		res, err := c.connectWith(arg)
		if err == nil {
			return res, nil
		}
		if recoverable(err) {
			// Go back to previous state and wait again until the next
			// connection attempt.
			c.log().Errorf("Received recoverable error %v", err)
			c.setState(idleState, err, retryIn)
			continue
		}
		return nil, c.setState(ConnectionStateFailed, err, 0)
	}
}

func (c *Connection) connectWith(arg connArgs) (result, error) {
	c.mtx.Lock()
	// set ably connection state to connecting, connecting state exists regardless of whether raw connection is successful or not
	if !c.isActive() { // check if already in connecting state
		c.lockSetState(ConnectionStateConnecting, nil, 0)
	}
	c.mtx.Unlock()
	u, err := url.Parse(c.opts.realtimeURL())
	if err != nil {
		return nil, err
	}
	var res result
	if arg.result {
		res = c.internalEmitter.listenResult(
			ConnectionStateConnected, // expected state
			ConnectionStateFailed,
			ConnectionStateDisconnected,
		)
	}
	query, err := c.params(arg.mode)
	if err != nil {
		return nil, err
	}
	u.RawQuery = query.Encode()
	proto := c.opts.protocol()

	if c.State() == ConnectionStateClosed { // RTN12d - if connection is closed by client, don't try to reconnect
		return nopResult, nil
	}

	// if err is nil, raw connection with server is successful
	conn, err := c.dial(proto, u)
	if err != nil {
		return nil, err
	}

	c.mtx.Lock()
	defer c.mtx.Unlock()

	c.setConn(verboseConn{conn: conn, logger: c.log()})
	// Start eventloop
	go c.eventloop()

	c.reconnecting = arg.mode == recoveryMode || arg.mode == resumeMode
	c.arg = arg
	return res, nil
}

func (c *Connection) connectionStateTTL() time.Duration {
	c.mtx.Lock()
	defer c.mtx.Unlock()
	if c.connStateTTL != 0 { // RTN21
		return time.Duration(c.connStateTTL)
	}
	if c.arg.connDetails != nil && c.arg.connDetails.ConnectionStateTTL != 0 {
		return time.Duration(c.arg.connDetails.ConnectionStateTTL)
	}
	return c.opts.connectionStateTTL()
}

func (c *Connection) close() {
	c.mtx.Lock()
	defer c.mtx.Unlock()

	switch c.state {
	case ConnectionStateClosing, ConnectionStateClosed, ConnectionStateFailed:
	case ConnectionStateConnected: // RTN12a
		c.lockSetState(ConnectionStateClosing, nil, 0)
		c.sendClose()
	case ConnectionStateConnecting: // RTN12f
		c.lockSetState(ConnectionStateClosing, nil, 0)
	default: // RTN12d
		c.lockSetState(ConnectionStateClosed, nil, 0)
	}
}

func (c *Connection) sendClose() {
	msg := &proto.ProtocolMessage{Action: proto.ActionClose}

	// TODO: handle error. If you can't send a message, the fail-fast way to
	// deal with it is to discard the WebSocket and perform a normal
	// reconnection. We could also have a retry loop, but in any case, it should
	// be dealt with centrally, so Send shouldn't return the error but handle
	// it in some way. The caller isn't responsible for recovering from realtime
	// connection transient errors.
	_ = c.conn.Send(msg)
}

// ID gives unique ID string obtained from Ably upon successful connection.
// The ID may change due to reconnection and recovery; on every received
// ConnectionStateConnected event previously obtained ID is no longer valid.
func (c *Connection) ID() string {
	c.mtx.Lock()
	defer c.mtx.Unlock()
	return c.id
}

// Key gives unique key string obtained from Ably upon successful connection.
// The key may change due to reconnection and recovery; on every received
// StatConnConnected event previously obtained Key is no longer valid.
func (c *Connection) Key() string {
	c.mtx.Lock()
	defer c.mtx.Unlock()
	return c.key
}

// Ping issues a ping request against configured endpoint and returns TTR times
// for ping request and pong response.
//
// Ping returns non-nil error without any attempt of communication with Ably
// if the connection state is ConnectionStateClosed or ConnectionStateFailed.
// RTN13
//func (c *Connection) Ping() (ping, pong time.Duration, err error) {
//	return 0, 0, errors.New("TODO")
//}

// ErrorReason gives last known error that caused connection transit to
// ConnectionStateFailed state.
func (c *Connection) ErrorReason() *ErrorInfo {
	c.mtx.Lock()
	defer c.mtx.Unlock()
	return c.errorReason
}

func (c *Connection) RecoveryKey() string {
	c.mtx.Lock()
	defer c.mtx.Unlock()
	if c.key == "" {
		return ""
	}
	return strings.Join([]string{c.key, fmt.Sprint(c.serial), fmt.Sprint(c.msgSerial)}, ":")
}

// Serial gives serial number of a message received most recently. Last known
// serial number is used when recovering connection state.
func (c *Connection) Serial() int64 {
	c.mtx.Lock()
	defer c.mtx.Unlock()
	return c.serial
}

// State returns current state of the connection.
func (c *Connection) State() ConnectionState {
	c.mtx.Lock()
	defer c.mtx.Unlock()
	return c.state
}

type connStateChanges chan ConnectionStateChange

func (c connStateChanges) Receive(change ConnectionStateChange) {
	c <- change
}

type ConnectionEventEmitter struct {
	emitter *eventEmitter
}

// On registers an event handler for connection events of a specific kind.
//
// See package-level documentation on Event Emitter for details.
func (em ConnectionEventEmitter) On(e ConnectionEvent, handle func(ConnectionStateChange)) (off func()) {
	return em.emitter.On(e, func(change emitterData) {
		handle(change.(ConnectionStateChange))
	})
}

// OnAll registers an event handler for all connection events.
//
// See package-level documentation on Event Emitter for details.
func (em ConnectionEventEmitter) OnAll(handle func(ConnectionStateChange)) (off func()) {
	return em.emitter.OnAll(func(change emitterData) {
		handle(change.(ConnectionStateChange))
	})
}

// Once registers an one-off event handler for connection events of a specific kind.
//
// See package-level documentation on Event Emitter for details.
func (em ConnectionEventEmitter) Once(e ConnectionEvent, handle func(ConnectionStateChange)) (off func()) {
	return em.emitter.Once(e, func(change emitterData) {
		handle(change.(ConnectionStateChange))
	})
}

// OnceAll registers an one-off event handler for all connection events.
//
// See package-level documentation on Event Emitter for details.
func (em ConnectionEventEmitter) OnceAll(handle func(ConnectionStateChange)) (off func()) {
	return em.emitter.OnceAll(func(change emitterData) {
		handle(change.(ConnectionStateChange))
	})
}

// Off deregisters event handlers for connection events of a specific kind.
//
// See package-level documentation on Event Emitter for details.
func (em ConnectionEventEmitter) Off(e ConnectionEvent) {
	em.emitter.Off(e)
}

// Off deregisters all event handlers.
//
// See package-level documentation on Event Emitter for details.
func (em ConnectionEventEmitter) OffAll() {
	em.emitter.OffAll()
}

func (c *Connection) advanceSerial() {
	const maxint64 = 1<<63 - 1
	c.msgSerial = (c.msgSerial + 1) % maxint64
}

func (c *Connection) send(msg *proto.ProtocolMessage, listen chan<- error) {
	c.mtx.Lock()
	switch state := c.state; state {
	default:
		c.mtx.Unlock()
		listen <- connStateError(state, nil)

	case ConnectionStateInitialized, ConnectionStateConnecting, ConnectionStateDisconnected:
		c.mtx.Unlock()
		if c.opts.NoQueueing {
			listen <- connStateError(state, errQueueing)
		}
		c.queue.Enqueue(msg, listen) // RTL4i

	case ConnectionStateConnected:
		if err := c.verifyAndUpdateMessages(msg); err != nil {
			c.mtx.Unlock()
			listen <- err
			return
		}
		msg.MsgSerial = c.msgSerial
		err := c.conn.Send(msg)
		if err != nil {
			// An error here means there has been some transport-level failure in the
			// connection. The connection itself is probably discarded, which causes the
			// concurrent Receive in eventloop to fail, which in turn starts the
			// reconnection logic. But in case it isn't, force that by closing the
			// connection. Otherwise, the message we enqueue here may be in the queue
			// indefinitely.
			c.conn.Close()
			c.mtx.Unlock()
			c.queue.Enqueue(msg, listen)
		} else {
			c.advanceSerial()
			if listen != nil {
				c.pending.Enqueue(msg, listen)
			}
			c.mtx.Unlock()
		}
	}
}

// verifyAndUpdateMessages ensures the ClientID sent with published messages or
// presence messages matches the authenticated user's ClientID and if it does,
// ensures it's empty as Able service is responsible for populating it.
//
// If both user was not authenticated with a wildcard ClientID and the one
// being sent does not match it, the method return non-nil error.
func (c *Connection) verifyAndUpdateMessages(msg *proto.ProtocolMessage) (err error) {
	clientID := c.auth.clientIDForCheck()
	connectionID := c.id
	switch msg.Action {
	case proto.ActionMessage:
		for _, msg := range msg.Messages {
			if !isClientIDAllowed(clientID, msg.ClientID) {
				return newError(90000, fmt.Errorf("unable to send message as %q", msg.ClientID))
			}
			if clientID == msg.ClientID {
				msg.ClientID = ""
			}
			msg.ConnectionID = connectionID
		}
	case proto.ActionPresence:
		for _, presmsg := range msg.Presence {
			switch {
			case !isClientIDAllowed(clientID, presmsg.ClientID):
				return newError(90000, fmt.Errorf("unable to send presence message as %q", presmsg.ClientID))
			case clientID == "" && presmsg.ClientID == "":
				return newError(90000, errors.New("unable to infer ClientID from the connection"))
			case presmsg.ClientID == "":
				presmsg.ClientID = clientID
			}
			presmsg.ConnectionID = connectionID
		}
	}
	return nil
}

func (c *Connection) isActive() bool {
	return c.state == ConnectionStateConnecting || c.state == ConnectionStateConnected
}

func (c *Connection) lockCanReceiveMessages() bool {
	c.mtx.Lock()
	defer c.mtx.Unlock()
	return c.state == ConnectionStateConnecting || c.state == ConnectionStateConnected || c.state == ConnectionStateClosing
}

func (c *Connection) lockIsActive() bool {
	c.mtx.Lock()
	defer c.mtx.Unlock()
	return c.isActive()
}

func (c *Connection) setConn(conn proto.Conn) {
	c.connMtx.Lock()
	c.conn = conn
	c.connMtx.Unlock()
}

func (c *Connection) log() logger {
	return c.auth.log()
}

func (c *Connection) setSerial(serial int64) {
	c.serial = serial
}

func (c *Connection) resendPending() {
	c.mtx.Lock()
	cx := make([]msgCh, len(c.pending.queue))
	copy(cx, c.pending.queue)
	c.pending.queue = []msgCh{}
	c.mtx.Unlock()
	c.log().Debugf("resending %d messages waiting for ACK/NACK", len(cx))
	for _, v := range cx {
		c.send(v.msg, v.ch)
	}
}

func (c *Connection) eventloop() {
	var lastActivityAt time.Time
	var connDetails *proto.ConnectionDetails
	for c.lockCanReceiveMessages() {
		receiveTimeout := c.opts.realtimeRequestTimeout()
		if connDetails != nil {
			maxIdleInterval := time.Duration(connDetails.MaxIdleInterval)
			receiveTimeout += maxIdleInterval // RTN23a
		}
		c.connMtx.Lock()
		msg, err := c.conn.Receive(c.opts.Now().Add(receiveTimeout))
		c.connMtx.Unlock()
		if err != nil {
			c.mtx.Lock()
			if c.state == ConnectionStateClosing {
				// RTN12b, RTN12c
				c.lockSetState(ConnectionStateClosed, err, 0)
				c.mtx.Unlock()
				return
			}
			if c.state == ConnectionStateClosed {
				c.mtx.Unlock()
				return
			}
			// RTN23a
			c.lockSetState(ConnectionStateDisconnected, err, 0)
			c.mtx.Unlock()
			arg := connArgs{
				lastActivityAt: lastActivityAt,
				connDetails:    connDetails,
			}
			c.reconnect(arg)
			return
		}
		lastActivityAt = c.opts.Now()
		if msg.ConnectionSerial != 0 {
			c.mtx.Lock()
			c.setSerial(msg.ConnectionSerial)
			c.mtx.Unlock()
		}
		switch msg.Action {
		case proto.ActionHeartbeat:
		case proto.ActionAck:
			c.mtx.Lock()
			c.pending.Ack(msg, newErrorFromProto(msg.Error))
			c.setSerial(c.serial + 1)
			c.mtx.Unlock()
		case proto.ActionNack:
			c.mtx.Lock()
			c.pending.Nack(msg, newErrorFromProto(msg.Error))
			c.mtx.Unlock()
		case proto.ActionError:

			if msg.Channel != "" {
				c.callbacks.onChannelMsg(msg)
				break
			}

			c.mtx.Lock()
			reauthorizing := c.reauthorizing
			c.reauthorizing = false
			if isTokenError(msg.Error) {
				if reauthorizing {
					c.lockedReauthorizationFailed(newErrorFromProto(msg.Error))
					c.mtx.Unlock()
					return
				}
				// RTN14b
				c.mtx.Unlock()
				c.reauthorize(connArgs{
					lastActivityAt: lastActivityAt,
					connDetails:    connDetails,
					dialOnce:       true,
				})
				return
			}
			c.mtx.Unlock()

			c.failedConnSideEffects(msg.Error)
		case proto.ActionConnected:
			c.mtx.Lock()

			// we need to get this before we set c.key so as to be sure if we were
			// resuming or recovering the connection.
			mode := c.getMode()
			if msg.ConnectionDetails != nil { // RTN21
				connDetails = msg.ConnectionDetails
				c.key = connDetails.ConnectionKey //(RTN15e) (RTN16d)
				c.connStateTTL = connDetails.ConnectionStateTTL
				// Spec RSA7b3, RSA7b4, RSA12a
				c.auth.updateClientID(connDetails.ClientID)
			}
			reconnecting := c.reconnecting
			if reconnecting {
				// reset the mode
				c.reconnecting = false
				c.reauthorizing = false
			}
			previousID := c.id
			c.id = msg.ConnectionID
			c.msgSerial = 0
			if reconnecting && mode == recoveryMode && msg.Error == nil {
				// we are setting msgSerial as per (RTN16f)
				msgSerial, err := strconv.ParseInt(strings.Split(c.opts.Recover, ":")[2], 10, 64)
				if err != nil {
					//TODO: how to handle this? Panic?
				}
				c.msgSerial = msgSerial
			}
			c.setSerial(-1)

			if c.state == ConnectionStateClosing {
				// RTN12f
				c.sendClose()
				c.mtx.Unlock()
				continue
			}

			c.mtx.Unlock()

			if reconnecting {
				// (RTN15c1) (RTN15c2)
				c.mtx.Lock()
				c.lockSetState(ConnectionStateConnected, newErrorFromProto(msg.Error), 0)
				c.mtx.Unlock()
				// (RTN15c3)
				// we are calling this outside of locks to avoid deadlock because in the
				// RealtimeClient client where this callback is implemented we do some ops
				// with this Conn where we re acquire Conn.Lock again.
				c.callbacks.onReconnected(previousID != msg.ConnectionID)
			} else {
				// preserve old behavior.
				c.mtx.Lock()
				// RTN24
				c.lockSetState(ConnectionStateConnected, newErrorFromProto(msg.Error), 0)
				c.mtx.Unlock()
			}
			c.queue.Flush()
		case proto.ActionDisconnected:
			if !isTokenError(msg.Error) {
				// The spec doesn't say what to do in this case, so do nothing.
				// Ably is supposed to then close the transport, which will
				// trigger a transition to DISCONNECTED.
				continue
			}

			if !c.auth.isTokenRenewable() {
				// RTN15h1
				c.failedConnSideEffects(msg.Error)
				return
			}

			// RTN15h2
			c.reauthorize(connArgs{
				lastActivityAt: lastActivityAt,
				connDetails:    connDetails,
			})
			return
		case proto.ActionClosed:
			c.mtx.Lock()
			c.lockSetState(ConnectionStateClosed, nil, 0)
			c.mtx.Unlock()
			if c.conn != nil {
				c.conn.Close()
			}
		default:
			c.callbacks.onChannelMsg(msg)
		}
	}
}

func (c *Connection) failedConnSideEffects(err *proto.ErrorInfo) {
	c.mtx.Lock()
	if c.reconnecting {
		c.reconnecting = false
		c.reauthorizing = false
		c.callbacks.onReconnectionFailed(err)
	}
	c.lockSetState(ConnectionStateFailed, newErrorFromProto(err), 0)
	c.mtx.Unlock()
	c.queue.Fail(newErrorFromProto(err))
	if c.conn != nil {
		c.conn.Close()
	}
}

func (c *Connection) reauthorize(arg connArgs) {
	c.mtx.Lock()
	_, err := c.auth.reauthorize(context.Background())

	if err != nil {
		c.lockedReauthorizationFailed(err)
		c.mtx.Unlock()
		return
	}

	// The reauthorize above will have set the new token in c.auth, so
	// reconnecting will use the new token.
	c.reauthorizing = true
	c.mtx.Unlock()
	c.reconnect(arg)
}

func (c *Connection) lockedReauthorizationFailed(err error) {
	c.lockSetState(ConnectionStateDisconnected, err, 0)
}

type verboseConn struct {
	conn   proto.Conn
	logger logger
}

func (vc verboseConn) Send(msg *proto.ProtocolMessage) error {
	vc.logger.Verbosef("Realtime Connection: sending %s", msg)
	return vc.conn.Send(msg)
}

func (vc verboseConn) Receive(deadline time.Time) (*proto.ProtocolMessage, error) {
	msg, err := vc.conn.Receive(deadline)
	if err != nil {
		return nil, err
	}
	vc.logger.Verbosef("Realtime Connection: received %s", msg)
	return msg, nil
}

func (vc verboseConn) Close() error {
	vc.logger.Verbosef("Realtime Connection: closed")
	return vc.conn.Close()
}

func (c *Connection) setState(state ConnectionState, err error, retryIn time.Duration) error {
	c.mtx.Lock()
	defer c.mtx.Unlock()
	return c.lockSetState(state, err, retryIn)
}

func (c *Connection) lockSetState(state ConnectionState, err error, retryIn time.Duration) error {
	if state == ConnectionStateClosed {
		c.key, c.id = "", "" //(RTN16c)
	}

	previous := c.state
	changed := c.state != state
	c.state = state
	c.errorReason = connStateError(state, err)
	change := ConnectionStateChange{
		Current:  c.state,
		Previous: previous,
		Reason:   c.errorReason,
		RetryIn:  retryIn,
	}
	if !changed {
		change.Event = ConnectionEventUpdate
	} else {
		change.Event = ConnectionEvent(change.Current)
	}
	c.internalEmitter.emitter.Emit(change.Event, change)
	c.emitter.Emit(change.Event, change)
	return c.errorReason.unwrapNil()
}

// ctxCancelOnStateTransition returns a context that is canceled when the
// connection transitions to any state.
//
// This is useful for stopping timers when
// another event has caused the connection to transition, thus invalidating the
// original connection state at the time the timer was set.
func (c *Connection) ctxCancelOnStateTransition() (context.Context, context.CancelFunc) {
	ctx, cancel := context.WithCancel(context.Background())

	off := c.internalEmitter.OnceAll(func(change ConnectionStateChange) {
		cancel()
	})

	return ctx, func() {
		off()
		cancel()
	}
}<|MERGE_RESOLUTION|>--- conflicted
+++ resolved
@@ -285,23 +285,11 @@
 	c.setState(ConnectionStateDisconnected, err, retryIn)
 	idleState := ConnectionStateDisconnected
 
-<<<<<<< HEAD
-	ctx, cancel := c.ctxCancelOnStateTransition()
-	defer cancel()
-
-	// The initial DISCONNECTED event has been fired. If we reach stateTTL without
-	// any state changes, we transition to SUSPENDED state
-	stateTTL := c.connectionStateTTL()
-	stateDeadlineCtx, cancelStateDeadline := context.WithCancel(ctx)
-	defer cancelStateDeadline()
-	stateDeadline := c.opts.After(stateDeadlineCtx, stateTTL)
-=======
 	// If we spend more than the connection state TTL retrying, we move from
 	// DISCONNECTED to SUSPENDED, which also changes the retry timeout period.
 	stateTTLCtx, cancelStateTTLTimer := context.WithCancel(context.Background())
 	defer cancelStateTTLTimer()
 	stateTTLTimer := c.opts.After(stateTTLCtx, c.connectionStateTTL())
->>>>>>> 6c55460f
 
 	for {
 		// If the connection transitions, it's because Connect or Close was called
