package ably

import (
	"context"
	"errors"
	"fmt"
	"net/url"
	"strconv"
	"strings"
	"sync"
	"time"

	"github.com/ably/ably-go/ably/internal/ablyutil"
	"github.com/ably/ably-go/ably/proto"
)

var (
	errQueueing = errors.New("unable to send messages in current state with disabled queueing")
)

// connectionMode is the mode in which the connection is operating
type connectionMode uint

const (
	// normalMode this is set when the Connection operating normally
	normalMode connectionMode = iota
	// resumeMode this is set when the Connection is trying to resume
	resumeMode
	// recoveryMode this is set when the Connection is trying to recover
	recoveryMode
)

// Connection represents a single connection Realtime instantiates for
// communication with Ably servers.
type Connection struct {
	mtx sync.Mutex

	// on setConn we write to conn with mtx protection, however in eventLoop we
	// read conn unprotected, this is racy because now we establish connection in a
	// separate goroutine.
	//
	// using mtx to protect reads in eventLoop causes a deadlock.
	connMtx sync.Mutex
	ConnectionEventEmitter

	state           ConnectionState
	errorReason     *ErrorInfo
	internalEmitter ConnectionEventEmitter

<<<<<<< HEAD
	id           string
	key          string
	serial       int64
	msgSerial    int64
	connStateTTL proto.DurationFromMsecs
	err          error
	conn         proto.Conn
	opts         *clientOptions
	pending      pendingEmitter
	queue        *msgQueue
	auth         *Auth
=======
	id        string
	key       string
	serial    *int64
	msgSerial int64
	err       error
	conn      proto.Conn
	opts      *clientOptions
	pending   pendingEmitter
	queue     *msgQueue
	auth      *Auth
>>>>>>> 459abaf5

	callbacks connCallbacks
	// reconnecting tracks if we have issued a reconnection request. If we receive any message
	// with this set to true then its the first message/response after issuing the
	// reconnection request.
	reconnecting bool
	// reauthorizing tracks if the current reconnection attempt is happening
	// after a reauthorization, to avoid re-reauthorizing.
	reauthorizing bool
	arg           connArgs
}

type connCallbacks struct {
	onChannelMsg func(*proto.ProtocolMessage)
	// onReconnected is called when we get a CONNECTED response from reconnect request. We
	// move this up because some implementation details for (RTN15c) requires
	// access to Channels and we dont have it here so we let RealtimeClient do the
	// work.
	onReconnected func(isNewID bool)
	// onReconnectionFailed is called when we get a FAILED response from a
	// reconnection request.
	onReconnectionFailed func(*proto.ErrorInfo)
}

func newConn(opts *clientOptions, auth *Auth, callbacks connCallbacks) *Connection {
	c := &Connection{

		ConnectionEventEmitter: ConnectionEventEmitter{newEventEmitter(auth.log())},
		state:                  ConnectionStateInitialized,
		internalEmitter:        ConnectionEventEmitter{newEventEmitter(auth.log())},

		opts:      opts,
		pending:   newPendingEmitter(auth.log()),
		auth:      auth,
		callbacks: callbacks,
	}
	c.queue = newMsgQueue(c)
	if !opts.NoConnect {
		c.setState(ConnectionStateConnecting, nil, 0)
		go func() {
			c.log().Info("Trying to establish a connection asynchronously")
			if _, err := c.connect(connArgs{}); err != nil {
				c.log().Errorf("Failed to open connection with err:%v", err)
			}
		}()
	}
	return c
}

func (c *Connection) dial(proto string, u *url.URL) (conn proto.Conn, err error) {
	start := time.Now()
	c.log().Debugf("Dial protocol=%q url %q ", proto, u.String())
	// (RTN23b)
	query := u.Query()
	query.Add("heartbeats", "true")
	u.RawQuery = query.Encode()
	timeout := c.opts.realtimeRequestTimeout()
	if c.opts.Dial != nil {
		conn, err = c.opts.Dial(proto, u, timeout)
	} else {
		conn, err = ablyutil.DialWebsocket(proto, u, timeout)
	}
	if err != nil {
		c.log().Debugf("Dial Failed in %v with %v", time.Since(start), err)
		return nil, err
	}
	c.log().Debugf("Dial success in %v", time.Since(start))
	return conn, err
}

// recoverable returns true if err is recoverable, err is from making a
// connection
func recoverable(err error) bool {
	var e *ErrorInfo
	if errors.As(err, &e) {
		return !(40000 <= e.Code && e.Code < 50000)
	}
	return true
}

// Connect attempts to move the connection to the CONNECTED state, if it
// can and if it isn't already.
func (c *Connection) Connect() {
	c.mtx.Lock()
	defer c.mtx.Unlock()

	isActive := c.isActive()
	if isActive {
		return
	}

	IsInReconnectionLoop := c.state == ConnectionStateDisconnected || c.state == ConnectionStateSuspended

	// set state to connecting for initial connect
	c.lockSetState(ConnectionStateConnecting, nil, 0)

	if IsInReconnectionLoop {
		return
	}

	go func() {
		c.connect(connArgs{})
	}()
}

// Close attempts to move the connection to the CLOSED state, if it can and if
// it isn't already.
func (c *Connection) Close() {
	c.close()
}

func (c *Connection) connect(arg connArgs) (result, error) {
	c.mtx.Lock()
	arg.mode = c.getMode()
	c.mtx.Unlock()
	return c.connectWithRetryLoop(arg)
}

type connArgs struct {
	lastActivityAt time.Time
	connDetails    *proto.ConnectionDetails
	result         bool
	dialOnce       bool
	mode           connectionMode
	retryIn        time.Duration
}

func (c *Connection) reconnect(arg connArgs) (result, error) {
	c.mtx.Lock()

	var mode connectionMode
	if arg.connDetails != nil && c.opts.Now().Sub(arg.lastActivityAt) >= time.Duration(arg.connDetails.ConnectionStateTTL+arg.connDetails.MaxIdleInterval) {
		// RTN15g
		c.msgSerial = 0
		c.key = ""
		// c.id isn't cleared since it's used later to determine if the
		// reconnection resulted in a new transport-level connection.
		mode = normalMode
	} else {
		mode = c.getMode()
	}

	c.mtx.Unlock()
	arg.mode = mode
	r, err := c.connectWithRetryLoop(arg)
	if err != nil {
		return nil, err
	}
	// We have successfully dialed reconnection request. We need to set this so
	// when the next message arrives it will be treated as the response to
	// reconnection request.
	c.mtx.Lock()
	c.reconnecting = true
	c.mtx.Unlock()

	return r, nil
}

func (c *Connection) getMode() connectionMode {
	if c.key != "" {
		return resumeMode
	}
	if c.opts.Recover != "" {
		return recoveryMode
	}
	return normalMode
}

func (c *Connection) params(mode connectionMode) (url.Values, error) {
	c.mtx.Lock()
	defer c.mtx.Unlock()

	query := url.Values{
		"timestamp": []string{strconv.FormatInt(unixMilli(c.opts.Now()), 10)},
		"echo":      []string{"true"},
		"format":    []string{"msgpack"},
		"lib":       []string{proto.LibraryString},
	}
	if c.opts.NoEcho {
		query.Set("echo", "false")
	}
	if c.opts.NoBinaryProtocol {
		query.Set("format", "json")
	}
	if c.opts.ClientID != "" && c.auth.method == authBasic {
		// References RSA7e1
		query.Set("clientId", c.opts.ClientID)
	}
	for k, v := range c.opts.TransportParams {
		query[k] = v
	}
	if err := c.auth.authQuery(context.Background(), query); err != nil {
		return nil, err
	}
	switch mode {
	case resumeMode:
		query.Set("resume", c.key)
		if c.serial != nil {
			query.Set("connectionSerial", fmt.Sprint(*c.serial))
		}
	case recoveryMode:
		m := strings.Split(c.opts.Recover, ":")
		if len(m) != 3 {
			return nil, errors.New("conn: Invalid recovery key")
		}
		query.Set("recover", m[0])
		query.Set("connectionSerial", m[1])
	}
	return query, nil
}

const connectionStateTTLErrFmt = "Exceeded connectionStateTtl=%v while in DISCONNECTED state"

var errClosedWhileReconnecting = errors.New("connection explicitly closed while trying to reconnect")

func (c *Connection) connectWithRetryLoop(arg connArgs) (result, error) {
	res, err := c.connectWith(arg)
	if err == nil {
		return res, nil
	}
	if arg.dialOnce || !recoverable(err) {
		return nil, c.setState(ConnectionStateFailed, err, 0)
	}

	c.log().Errorf("Received recoverable error %v", err)
	retryIn := c.opts.disconnectedRetryTimeout()
	c.setState(ConnectionStateDisconnected, err, retryIn)
	idleState := ConnectionStateDisconnected

	// If we spend more than the connection state TTL retrying, we move from
	// DISCONNECTED to SUSPENDED, which also changes the retry timeout period.
	stateTTLCtx, cancelStateTTLTimer := context.WithCancel(context.Background())
	defer cancelStateTTLTimer()
	stateTTLTimer := c.opts.After(stateTTLCtx, c.connectionStateTTL())

	for {
		// If the connection transitions, it's because Connect or Close was called
		// explicitly. In that case, skip the wait and either retry connecting
		// immediately (RTN11c) or exit the loop (RTN12d).
		timerCtx, cancelTimer := c.ctxCancelOnStateTransition()
		<-c.opts.After(timerCtx, retryIn)
		cancelTimer()

		switch state := c.State(); state {
		case ConnectionStateConnecting, ConnectionStateDisconnected, ConnectionStateSuspended:
		case ConnectionStateClosed:
			// Close was explicitly called, so stop trying to connect (RTN12d).
			return nil, errClosedWhileReconnecting
		default:
			panic(fmt.Errorf("unexpected state transition: %v -> %v", idleState, state))
		}

		// Before attempting to connect, move from DISCONNETCED to SUSPENDED if
		// more than connectionStateTTL has passed.
		if idleState == ConnectionStateDisconnected {
			select {
			case <-stateTTLTimer:
				// (RTN14e)
				err = fmt.Errorf(connectionStateTTLErrFmt, c.opts.connectionStateTTL())
				c.setState(ConnectionStateSuspended, err, c.opts.suspendedRetryTimeout())
				idleState = ConnectionStateSuspended
				// (RTN14f)
				c.log().Debug("Reached SUSPENDED state while opening connection")
				retryIn = c.opts.suspendedRetryTimeout()
				continue // wait for re-connection with new retry timeout for suspended
			default:
			}
		}

		c.log().Debug("Attemting to open connection")
		res, err := c.connectWith(arg)
		if err == nil {
			return res, nil
		}
		if recoverable(err) {
			// Go back to previous state and wait again until the next
			// connection attempt.
			c.log().Errorf("Received recoverable error %v", err)
			c.setState(idleState, err, retryIn)
			continue
		}
		return nil, c.setState(ConnectionStateFailed, err, 0)
	}
}

func (c *Connection) connectWith(arg connArgs) (result, error) {
	c.mtx.Lock()
	// set ably connection state to connecting, connecting state exists regardless of whether raw connection is successful or not
	if !c.isActive() { // check if already in connecting state
		c.lockSetState(ConnectionStateConnecting, nil, 0)
	}
	c.mtx.Unlock()
	u, err := url.Parse(c.opts.realtimeURL())
	if err != nil {
		return nil, err
	}
	var res result
	if arg.result {
		res = c.internalEmitter.listenResult(
			ConnectionStateConnected, // expected state
			ConnectionStateFailed,
			ConnectionStateDisconnected,
		)
	}
	query, err := c.params(arg.mode)
	if err != nil {
		return nil, err
	}
	u.RawQuery = query.Encode()
	proto := c.opts.protocol()

	if c.State() == ConnectionStateClosed { // RTN12d - if connection is closed by client, don't try to reconnect
		return nopResult, nil
	}

	// if err is nil, raw connection with server is successful
	conn, err := c.dial(proto, u)
	if err != nil {
		return nil, err
	}

	c.mtx.Lock()
	defer c.mtx.Unlock()

	c.setConn(verboseConn{conn: conn, logger: c.log()})
	// Start eventloop
	go c.eventloop()

	c.reconnecting = arg.mode == recoveryMode || arg.mode == resumeMode
	c.arg = arg
	return res, nil
}

func (c *Connection) connectionStateTTL() time.Duration {
	c.mtx.Lock()
	defer c.mtx.Unlock()
	if c.connStateTTL != 0 { // RTN21
		return time.Duration(c.connStateTTL)
	}
	if c.arg.connDetails != nil && c.arg.connDetails.ConnectionStateTTL != 0 {
		return time.Duration(c.arg.connDetails.ConnectionStateTTL)
	}
	return c.opts.connectionStateTTL()
}

func (c *Connection) close() {
	c.mtx.Lock()
	defer c.mtx.Unlock()

	switch c.state {
	case ConnectionStateClosing, ConnectionStateClosed, ConnectionStateFailed:
	case ConnectionStateConnected: // RTN12a
		c.lockSetState(ConnectionStateClosing, nil, 0)
		c.sendClose()
	case ConnectionStateConnecting: // RTN12f
		c.lockSetState(ConnectionStateClosing, nil, 0)
	default: // RTN12d
		c.lockSetState(ConnectionStateClosed, nil, 0)
	}
}

func (c *Connection) sendClose() {
	msg := &proto.ProtocolMessage{Action: proto.ActionClose}

	// TODO: handle error. If you can't send a message, the fail-fast way to
	// deal with it is to discard the WebSocket and perform a normal
	// reconnection. We could also have a retry loop, but in any case, it should
	// be dealt with centrally, so Send shouldn't return the error but handle
	// it in some way. The caller isn't responsible for recovering from realtime
	// connection transient errors.
	_ = c.conn.Send(msg)
}

// ID gives unique ID string obtained from Ably upon successful connection.
// The ID may change due to reconnection and recovery; on every received
// ConnectionStateConnected event previously obtained ID is no longer valid.
func (c *Connection) ID() string {
	c.mtx.Lock()
	defer c.mtx.Unlock()
	return c.id
}

// Key gives unique key string obtained from Ably upon successful connection.
// The key may change due to reconnection and recovery; on every received
// StatConnConnected event previously obtained Key is no longer valid.
func (c *Connection) Key() string {
	c.mtx.Lock()
	defer c.mtx.Unlock()
	return c.key
}

// Ping issues a ping request against configured endpoint and returns TTR times
// for ping request and pong response.
//
// Ping returns non-nil error without any attempt of communication with Ably
// if the connection state is ConnectionStateClosed or ConnectionStateFailed.
// RTN13
//func (c *Connection) Ping() (ping, pong time.Duration, err error) {
//	return 0, 0, errors.New("TODO")
//}

// ErrorReason gives last known error that caused connection transit to
// ConnectionStateFailed state.
func (c *Connection) ErrorReason() *ErrorInfo {
	c.mtx.Lock()
	defer c.mtx.Unlock()
	return c.errorReason
}

func (c *Connection) RecoveryKey() string {
	c.mtx.Lock()
	defer c.mtx.Unlock()
	if c.key == "" {
		return ""
	}
	return strings.Join([]string{c.key, fmt.Sprint(*c.serial), fmt.Sprint(c.msgSerial)}, ":")
}

// Serial gives serial number of a message received most recently. Last known
// serial number is used when recovering connection state.
func (c *Connection) Serial() *int64 {
	c.mtx.Lock()
	defer c.mtx.Unlock()
	return c.serial
}

// State returns current state of the connection.
func (c *Connection) State() ConnectionState {
	c.mtx.Lock()
	defer c.mtx.Unlock()
	return c.state
}

type connStateChanges chan ConnectionStateChange

func (c connStateChanges) Receive(change ConnectionStateChange) {
	c <- change
}

type ConnectionEventEmitter struct {
	emitter *eventEmitter
}

// On registers an event handler for connection events of a specific kind.
//
// See package-level documentation on Event Emitter for details.
func (em ConnectionEventEmitter) On(e ConnectionEvent, handle func(ConnectionStateChange)) (off func()) {
	return em.emitter.On(e, func(change emitterData) {
		handle(change.(ConnectionStateChange))
	})
}

// OnAll registers an event handler for all connection events.
//
// See package-level documentation on Event Emitter for details.
func (em ConnectionEventEmitter) OnAll(handle func(ConnectionStateChange)) (off func()) {
	return em.emitter.OnAll(func(change emitterData) {
		handle(change.(ConnectionStateChange))
	})
}

// Once registers an one-off event handler for connection events of a specific kind.
//
// See package-level documentation on Event Emitter for details.
func (em ConnectionEventEmitter) Once(e ConnectionEvent, handle func(ConnectionStateChange)) (off func()) {
	return em.emitter.Once(e, func(change emitterData) {
		handle(change.(ConnectionStateChange))
	})
}

// OnceAll registers an one-off event handler for all connection events.
//
// See package-level documentation on Event Emitter for details.
func (em ConnectionEventEmitter) OnceAll(handle func(ConnectionStateChange)) (off func()) {
	return em.emitter.OnceAll(func(change emitterData) {
		handle(change.(ConnectionStateChange))
	})
}

// Off deregisters event handlers for connection events of a specific kind.
//
// See package-level documentation on Event Emitter for details.
func (em ConnectionEventEmitter) Off(e ConnectionEvent) {
	em.emitter.Off(e)
}

// Off deregisters all event handlers.
//
// See package-level documentation on Event Emitter for details.
func (em ConnectionEventEmitter) OffAll() {
	em.emitter.OffAll()
}

func (c *Connection) advanceSerial() {
	const maxint64 = 1<<63 - 1
	c.msgSerial = (c.msgSerial + 1) % maxint64
}

func (c *Connection) send(msg *proto.ProtocolMessage, listen chan<- error) {
	c.mtx.Lock()
	switch state := c.state; state {
	default:
		c.mtx.Unlock()
		listen <- connStateError(state, nil)

	case ConnectionStateInitialized, ConnectionStateConnecting, ConnectionStateDisconnected:
		c.mtx.Unlock()
		if c.opts.NoQueueing {
			listen <- connStateError(state, errQueueing)
		}
		c.queue.Enqueue(msg, listen) // RTL4i

	case ConnectionStateConnected:
		if err := c.verifyAndUpdateMessages(msg); err != nil {
			c.mtx.Unlock()
			listen <- err
			return
		}
		msg.MsgSerial = c.msgSerial
		err := c.conn.Send(msg)
		if err != nil {
			// An error here means there has been some transport-level failure in the
			// connection. The connection itself is probably discarded, which causes the
			// concurrent Receive in eventloop to fail, which in turn starts the
			// reconnection logic. But in case it isn't, force that by closing the
			// connection. Otherwise, the message we enqueue here may be in the queue
			// indefinitely.
			c.conn.Close()
			c.mtx.Unlock()
			c.queue.Enqueue(msg, listen)
		} else {
			c.advanceSerial()
			if listen != nil {
				c.pending.Enqueue(msg, listen)
			}
			c.mtx.Unlock()
		}
	}
}

// verifyAndUpdateMessages ensures the ClientID sent with published messages or
// presence messages matches the authenticated user's ClientID and if it does,
// ensures it's empty as Able service is responsible for populating it.
//
// If both user was not authenticated with a wildcard ClientID and the one
// being sent does not match it, the method return non-nil error.
func (c *Connection) verifyAndUpdateMessages(msg *proto.ProtocolMessage) (err error) {
	clientID := c.auth.clientIDForCheck()
	connectionID := c.id
	switch msg.Action {
	case proto.ActionMessage:
		for _, msg := range msg.Messages {
			if !isClientIDAllowed(clientID, msg.ClientID) {
				return newError(90000, fmt.Errorf("unable to send message as %q", msg.ClientID))
			}
			if clientID == msg.ClientID {
				msg.ClientID = ""
			}
			msg.ConnectionID = connectionID
		}
	case proto.ActionPresence:
		for _, presmsg := range msg.Presence {
			switch {
			case !isClientIDAllowed(clientID, presmsg.ClientID):
				return newError(90000, fmt.Errorf("unable to send presence message as %q", presmsg.ClientID))
			case clientID == "" && presmsg.ClientID == "":
				return newError(90000, errors.New("unable to infer ClientID from the connection"))
			case presmsg.ClientID == "":
				presmsg.ClientID = clientID
			}
			presmsg.ConnectionID = connectionID
		}
	}
	return nil
}

func (c *Connection) isActive() bool {
	return c.state == ConnectionStateConnecting || c.state == ConnectionStateConnected
}

func (c *Connection) lockCanReceiveMessages() bool {
	c.mtx.Lock()
	defer c.mtx.Unlock()
	return c.state == ConnectionStateConnecting || c.state == ConnectionStateConnected || c.state == ConnectionStateClosing
}

func (c *Connection) lockIsActive() bool {
	c.mtx.Lock()
	defer c.mtx.Unlock()
	return c.isActive()
}

func (c *Connection) setConn(conn proto.Conn) {
	c.connMtx.Lock()
	c.conn = conn
	c.connMtx.Unlock()
}

func (c *Connection) log() logger {
	return c.auth.log()
}

func (c *Connection) setSerial(serial *int64) {
	c.serial = serial
}

func (c *Connection) resendPending() {
	c.mtx.Lock()
	cx := make([]msgCh, len(c.pending.queue))
	copy(cx, c.pending.queue)
	c.pending.queue = []msgCh{}
	c.mtx.Unlock()
	c.log().Debugf("resending %d messages waiting for ACK/NACK", len(cx))
	for _, v := range cx {
		c.send(v.msg, v.ch)
	}
}

func (c *Connection) eventloop() {
	var lastActivityAt time.Time
	var connDetails *proto.ConnectionDetails
	for c.lockCanReceiveMessages() {
		receiveTimeout := c.opts.realtimeRequestTimeout()
		if connDetails != nil {
			maxIdleInterval := time.Duration(connDetails.MaxIdleInterval)
			receiveTimeout += maxIdleInterval // RTN23a
		}
		c.connMtx.Lock()
		msg, err := c.conn.Receive(c.opts.Now().Add(receiveTimeout))
		c.connMtx.Unlock()
		if err != nil {
			c.mtx.Lock()
			if c.state == ConnectionStateClosing {
				// RTN12b, RTN12c
				c.lockSetState(ConnectionStateClosed, err, 0)
				c.mtx.Unlock()
				return
			}
			if c.state == ConnectionStateClosed {
				c.mtx.Unlock()
				return
			}
			// RTN23a
			c.lockSetState(ConnectionStateDisconnected, err, 0)
			c.mtx.Unlock()
			arg := connArgs{
				lastActivityAt: lastActivityAt,
				connDetails:    connDetails,
			}
			c.reconnect(arg)
			return
		}
		lastActivityAt = c.opts.Now()
		if msg.ConnectionSerial != 0 {
			c.mtx.Lock()
			c.setSerial(&msg.ConnectionSerial)
			c.mtx.Unlock()
		}
		switch msg.Action {
		case proto.ActionHeartbeat:
		case proto.ActionAck:
			c.mtx.Lock()
			c.pending.Ack(msg, newErrorFromProto(msg.Error))
			c.mtx.Unlock()
		case proto.ActionNack:
			c.mtx.Lock()
			c.pending.Nack(msg, newErrorFromProto(msg.Error))
			c.mtx.Unlock()
		case proto.ActionError:

			if msg.Channel != "" {
				c.callbacks.onChannelMsg(msg)
				break
			}

			c.mtx.Lock()
			reauthorizing := c.reauthorizing
			c.reauthorizing = false
			if isTokenError(msg.Error) {
				if reauthorizing {
					c.lockedReauthorizationFailed(newErrorFromProto(msg.Error))
					c.mtx.Unlock()
					return
				}
				// RTN14b
				c.mtx.Unlock()
				c.reauthorize(connArgs{
					lastActivityAt: lastActivityAt,
					connDetails:    connDetails,
					dialOnce:       true,
				})
				return
			}
			c.mtx.Unlock()

			c.failedConnSideEffects(msg.Error)
		case proto.ActionConnected:
			c.mtx.Lock()

			// we need to get this before we set c.key so as to be sure if we were
			// resuming or recovering the connection.
			mode := c.getMode()
			if msg.ConnectionDetails != nil { // RTN21
				connDetails = msg.ConnectionDetails
				c.key = connDetails.ConnectionKey //(RTN15e) (RTN16d)
				c.connStateTTL = connDetails.ConnectionStateTTL
				// Spec RSA7b3, RSA7b4, RSA12a
				c.auth.updateClientID(connDetails.ClientID)
			}
			reconnecting := c.reconnecting
			if reconnecting {
				// reset the mode
				c.reconnecting = false
				c.reauthorizing = false
			}
			previousID := c.id
			c.id = msg.ConnectionID
			c.msgSerial = 0
			if reconnecting && mode == recoveryMode && msg.Error == nil {
				// we are setting msgSerial as per (RTN16f)
				msgSerial, err := strconv.ParseInt(strings.Split(c.opts.Recover, ":")[2], 10, 64)
				if err != nil {
					//TODO: how to handle this? Panic?
				}
				c.msgSerial = msgSerial
			}

			if c.state == ConnectionStateClosing {
				// RTN12f
				c.sendClose()
				c.mtx.Unlock()
				continue
			}

			c.mtx.Unlock()

			if reconnecting {
				// (RTN15c1) (RTN15c2)
				c.mtx.Lock()
				c.lockSetState(ConnectionStateConnected, newErrorFromProto(msg.Error), 0)
				c.mtx.Unlock()
				// (RTN15c3)
				// we are calling this outside of locks to avoid deadlock because in the
				// RealtimeClient client where this callback is implemented we do some ops
				// with this Conn where we re acquire Conn.Lock again.
				c.callbacks.onReconnected(previousID != msg.ConnectionID)
			} else {
				// preserve old behavior.
				c.mtx.Lock()
				// RTN24
				c.lockSetState(ConnectionStateConnected, newErrorFromProto(msg.Error), 0)
				c.mtx.Unlock()
			}
			c.queue.Flush()
		case proto.ActionDisconnected:
			if !isTokenError(msg.Error) {
				// The spec doesn't say what to do in this case, so do nothing.
				// Ably is supposed to then close the transport, which will
				// trigger a transition to DISCONNECTED.
				continue
			}

			if !c.auth.isTokenRenewable() {
				// RTN15h1
				c.failedConnSideEffects(msg.Error)
				return
			}

			// RTN15h2
			c.reauthorize(connArgs{
				lastActivityAt: lastActivityAt,
				connDetails:    connDetails,
			})
			return
		case proto.ActionClosed:
			c.mtx.Lock()
			c.lockSetState(ConnectionStateClosed, nil, 0)
			c.mtx.Unlock()
			if c.conn != nil {
				c.conn.Close()
			}
		default:
			c.callbacks.onChannelMsg(msg)
		}
	}
}

func (c *Connection) failedConnSideEffects(err *proto.ErrorInfo) {
	c.mtx.Lock()
	if c.reconnecting {
		c.reconnecting = false
		c.reauthorizing = false
		c.callbacks.onReconnectionFailed(err)
	}
	c.lockSetState(ConnectionStateFailed, newErrorFromProto(err), 0)
	c.mtx.Unlock()
	c.queue.Fail(newErrorFromProto(err))
	if c.conn != nil {
		c.conn.Close()
	}
}

func (c *Connection) reauthorize(arg connArgs) {
	c.mtx.Lock()
	_, err := c.auth.reauthorize(context.Background())

	if err != nil {
		c.lockedReauthorizationFailed(err)
		c.mtx.Unlock()
		return
	}

	// The reauthorize above will have set the new token in c.auth, so
	// reconnecting will use the new token.
	c.reauthorizing = true
	c.mtx.Unlock()
	c.reconnect(arg)
}

func (c *Connection) lockedReauthorizationFailed(err error) {
	c.lockSetState(ConnectionStateDisconnected, err, 0)
}

type verboseConn struct {
	conn   proto.Conn
	logger logger
}

func (vc verboseConn) Send(msg *proto.ProtocolMessage) error {
	vc.logger.Verbosef("Realtime Connection: sending %s", msg)
	return vc.conn.Send(msg)
}

func (vc verboseConn) Receive(deadline time.Time) (*proto.ProtocolMessage, error) {
	msg, err := vc.conn.Receive(deadline)
	if err != nil {
		return nil, err
	}
	vc.logger.Verbosef("Realtime Connection: received %s", msg)
	return msg, nil
}

func (vc verboseConn) Close() error {
	vc.logger.Verbosef("Realtime Connection: closed")
	return vc.conn.Close()
}

func (c *Connection) setState(state ConnectionState, err error, retryIn time.Duration) error {
	c.mtx.Lock()
	defer c.mtx.Unlock()
	return c.lockSetState(state, err, retryIn)
}

func (c *Connection) lockSetState(state ConnectionState, err error, retryIn time.Duration) error {
	if state == ConnectionStateClosed {
		c.key, c.id = "", "" //(RTN16c)
	}

	previous := c.state
	changed := c.state != state
	c.state = state
	c.errorReason = connStateError(state, err)
	change := ConnectionStateChange{
		Current:  c.state,
		Previous: previous,
		Reason:   c.errorReason,
		RetryIn:  retryIn,
	}
	if !changed {
		change.Event = ConnectionEventUpdate
	} else {
		change.Event = ConnectionEvent(change.Current)
	}
	c.internalEmitter.emitter.Emit(change.Event, change)
	c.emitter.Emit(change.Event, change)
	return c.errorReason.unwrapNil()
}

// ctxCancelOnStateTransition returns a context that is canceled when the
// connection transitions to any state.
//
// This is useful for stopping timers when
// another event has caused the connection to transition, thus invalidating the
// original connection state at the time the timer was set.
func (c *Connection) ctxCancelOnStateTransition() (context.Context, context.CancelFunc) {
	ctx, cancel := context.WithCancel(context.Background())

	off := c.internalEmitter.OnceAll(func(change ConnectionStateChange) {
		cancel()
	})

	return ctx, func() {
		off()
		cancel()
	}
}<|MERGE_RESOLUTION|>--- conflicted
+++ resolved
@@ -47,10 +47,9 @@
 	errorReason     *ErrorInfo
 	internalEmitter ConnectionEventEmitter
 
-<<<<<<< HEAD
 	id           string
 	key          string
-	serial       int64
+	serial       *int64
 	msgSerial    int64
 	connStateTTL proto.DurationFromMsecs
 	err          error
@@ -59,18 +58,6 @@
 	pending      pendingEmitter
 	queue        *msgQueue
 	auth         *Auth
-=======
-	id        string
-	key       string
-	serial    *int64
-	msgSerial int64
-	err       error
-	conn      proto.Conn
-	opts      *clientOptions
-	pending   pendingEmitter
-	queue     *msgQueue
-	auth      *Auth
->>>>>>> 459abaf5
 
 	callbacks connCallbacks
 	// reconnecting tracks if we have issued a reconnection request. If we receive any message
