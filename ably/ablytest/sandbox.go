package ablytest

import (
	"bytes"
	"crypto/tls"
	"encoding/json"
	"errors"
	"fmt"
	"io/ioutil"
	"net"
	"net/http"
	"os"
	"path"
	"time"

	"github.com/ably/ably-go/ably"
)

type Key struct {
	ID            string `json:"id,omitempty"`
	ScopeID       string `json:"scopeId,omitempty"`
	Status        int    `json:"status,omitempty"`
	Type          int    `json:"type,omitempty"`
	Value         string `json:"value,omitempty"`
	Created       int    `json:"created,omitempty"`
	Modified      int    `json:"modified,omitempty"`
	RawCapability string `json:"capability,omitempty"`
	Expires       int    `json:"expired,omitempty"`
	Privileged    bool   `json:"privileged,omitempty"`
}

func (k *Key) Capability() ably.Capability {
	c, _ := ably.ParseCapability(k.RawCapability)
	return c
}

type Namespace struct {
	ID        string `json:"id"`
	Created   int    `json:"created,omitempty"`
	Modified  int    `json:"modified,omitempty"`
	Persisted bool   `json:"persisted,omitempty"`
}

type Presence struct {
	ClientID string `json:"clientId"`
	Data     string `json:"data"`
	Encoding string `json:"encoding,omitempty"`
}

type Channel struct {
	Name     string     `json:"name"`
	Presence []Presence `json:"presence,omitempty"`
}

type Connection struct {
	Name string `json:"name"`
	Key  string `json:"key"`
}

type Config struct {
	ID          string       `json:"id,omitempty"`
	AppID       string       `json:"appId,omitempty"`
	AccountID   string       `json:"accountId,omitempty"`
	Status      int          `json:"status,omitempty"`
	Created     int          `json:"created,omitempty"`
	Modified    int          `json:"modified,omitempty"`
	TLSOnly     bool         `json:"tlsOnly,omitempty"`
	Labels      string       `json:"labels,omitempty"`
	Keys        []Key        `json:"keys"`
	Namespaces  []Namespace  `json:"namespaces"`
	Channels    []Channel    `json:"channels"`
	Connections []Connection `json:"connections,omitempty"`
}

func DefaultConfig() *Config {
	return &Config{
		Keys: []Key{
			{},
		},
		Namespaces: []Namespace{
			{ID: "persisted", Persisted: true},
		},
		Channels: []Channel{
			{
				Name: "persisted:presence_fixtures",
				Presence: []Presence{
					{ClientID: "client_bool", Data: "true"},
					{ClientID: "client_int", Data: "true"},
					{ClientID: "client_string", Data: "true"},
					{ClientID: "client_json", Data: `{"test": "This is a JSONObject clientData payload"}`},
				},
			},
		},
	}
}

type Sandbox struct {
	Config      *Config
	Environment string

	client *http.Client
}

<<<<<<< HEAD
func NewRealtimeClient(opts *ably.ClientOptions) (*Sandbox, *ably.Realtime) {
=======
func NewRealtime(opts *ably.ClientOptions) (*Sandbox, *ably.Realtime) {
>>>>>>> 5e72e498
	app := MustSandbox(nil)
	client, err := ably.NewRealtime(app.Options(opts))
	if err != nil {
		panic(nonil(err, app.Close()))
	}
	return app, client
}

func NewRestClient(opts *ably.ClientOptions) (*Sandbox, *ably.REST) {
	app := MustSandbox(nil)
	client, err := ably.NewRestClient(app.Options(opts))
	if err != nil {
		panic(nonil(err, app.Close()))
	}
	return app, client
}

func MustSandbox(config *Config) *Sandbox {
	app, err := NewSandbox(nil)
	if err != nil {
		panic(err)
	}
	return app
}

func NewSandbox(config *Config) (*Sandbox, error) {
	return NewSandboxWIthEnv(config, Environment)
}

func NewSandboxWIthEnv(config *Config, env string) (*Sandbox, error) {
	app := &Sandbox{
		Config:      config,
		Environment: env,
		client:      NewHTTPClient(),
	}
	if app.Config == nil {
		app.Config = DefaultConfig()
	}
	p, err := json.Marshal(app.Config)
	if err != nil {
		return nil, err
	}
	req, err := http.NewRequest("POST", app.URL("apps"), bytes.NewReader(p))
	if err != nil {
		return nil, err
	}
	req.Header.Set("Content-Type", "application/json")
	req.Header.Set("Accept", "application/json")
	resp, err := app.client.Do(req)
	if err != nil {
		return nil, err
	}
	defer resp.Body.Close()
	if resp.StatusCode > 299 {
		err := errors.New(http.StatusText(resp.StatusCode))
		if p, e := ioutil.ReadAll(resp.Body); e == nil && len(p) != 0 {
			err = fmt.Errorf("request error: %s (%q)", err, p)
		}
		return nil, err
	}
	if err := json.NewDecoder(resp.Body).Decode(app.Config); err != nil {
		return nil, err
	}
	return app, nil
}

func (app *Sandbox) Close() error {
	req, err := http.NewRequest("DELETE", app.URL("apps", app.Config.AppID), nil)
	if err != nil {
		return err
	}
	req.SetBasicAuth(app.KeyParts())
	resp, err := app.client.Do(req)
	if err != nil {
		return err
	}
	resp.Body.Close()
	if resp.StatusCode > 299 {
		return errors.New(http.StatusText(resp.StatusCode))
	}
	return nil
}

<<<<<<< HEAD
func (app *Sandbox) NewRealtimeClient(opts ...*ably.ClientOptions) *ably.Realtime {
	client, err := ably.NewRealtimeClient(app.Options(opts...))
=======
func (app *Sandbox) NewRealtime(opts ...*ably.ClientOptions) *ably.Realtime {
	client, err := ably.NewRealtime(app.Options(opts...))
>>>>>>> 5e72e498
	if err != nil {
		panic("ably.NewRealtime failed: " + err.Error())
	}
	return client
}

func (app *Sandbox) KeyParts() (name, secret string) {
	return app.Config.AppID + "." + app.Config.Keys[0].ID, app.Config.Keys[0].Value
}

func (app *Sandbox) Key() string {
	name, secret := app.KeyParts()
	return name + ":" + secret
}

func (app *Sandbox) Options(opts ...*ably.ClientOptions) *ably.ClientOptions {
	type transportHijacker interface {
		Hijack(http.RoundTripper) http.RoundTripper
	}
	appOpts := &ably.ClientOptions{
		Environment:      app.Environment,
		HTTPClient:       NewHTTPClient(),
		NoBinaryProtocol: NoBinaryProtocol,
		Logger:           DefaultLogger,
		AuthOptions: ably.AuthOptions{
			Key: app.Key(),
		},
	}
	opt := MergeOptions(append([]*ably.ClientOptions{{}}, opts...)...)
	// If opts want to record round trips inject the recording transport
	// via TransportHijacker interface.
	if appOpts.HTTPClient != nil && opt.HTTPClient != nil {
		if hijacker, ok := opt.HTTPClient.Transport.(transportHijacker); ok {
			appOpts.HTTPClient.Transport = hijacker.Hijack(appOpts.HTTPClient.Transport)
			opt.HTTPClient = nil
		}
	}
	appOpts = MergeOptions(appOpts, opt)
	return appOpts
}

func (app *Sandbox) URL(paths ...string) string {
	return "https://" + app.Environment + "-rest.ably.io/" + path.Join(paths...)
}

func NewHTTPClient() *http.Client {
	const timeout = time.Minute
	return &http.Client{
		Timeout: timeout,
		Transport: &http.Transport{
			Proxy: http.ProxyFromEnvironment,
			Dial: (&net.Dialer{
				Timeout:   timeout,
				KeepAlive: timeout,
			}).Dial,
			TLSHandshakeTimeout: timeout,
			TLSClientConfig: &tls.Config{
				InsecureSkipVerify: os.Getenv("HTTP_PROXY") != "",
			},
		},
	}
}

func NewHTTPClientNoKeepAlive() *http.Client {
	const timeout = time.Minute
	return &http.Client{
		Timeout: timeout,
		Transport: &http.Transport{
			Proxy: http.ProxyFromEnvironment,
			Dial: (&net.Dialer{
				Timeout: timeout,
			}).Dial,
			TLSHandshakeTimeout: timeout,
			TLSClientConfig: &tls.Config{
				InsecureSkipVerify: os.Getenv("HTTP_PROXY") != "",
			},
		},
	}
}<|MERGE_RESOLUTION|>--- conflicted
+++ resolved
@@ -101,13 +101,9 @@
 	client *http.Client
 }
 
-<<<<<<< HEAD
-func NewRealtimeClient(opts *ably.ClientOptions) (*Sandbox, *ably.Realtime) {
-=======
 func NewRealtime(opts *ably.ClientOptions) (*Sandbox, *ably.Realtime) {
->>>>>>> 5e72e498
 	app := MustSandbox(nil)
-	client, err := ably.NewRealtime(app.Options(opts))
+	client, err := ably.DeprecatedNewRealtime(app.Options(opts))
 	if err != nil {
 		panic(nonil(err, app.Close()))
 	}
@@ -189,13 +185,8 @@
 	return nil
 }
 
-<<<<<<< HEAD
-func (app *Sandbox) NewRealtimeClient(opts ...*ably.ClientOptions) *ably.Realtime {
-	client, err := ably.NewRealtimeClient(app.Options(opts...))
-=======
 func (app *Sandbox) NewRealtime(opts ...*ably.ClientOptions) *ably.Realtime {
-	client, err := ably.NewRealtime(app.Options(opts...))
->>>>>>> 5e72e498
+	client, err := ably.DeprecatedNewRealtime(app.Options(opts...))
 	if err != nil {
 		panic("ably.NewRealtime failed: " + err.Error())
 	}
