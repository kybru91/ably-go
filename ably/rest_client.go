--- conflicted
+++ resolved
@@ -504,62 +504,6 @@
 	if maxHTTPRequestLimit == 0 {
 		maxHTTPRequestLimit = defaultOptions.HTTPMaxRetryCount
 	}
-<<<<<<< HEAD
-	if err != nil {
-		c.log.Error("RestClient: error handling response: ", err)
-		if e, ok := err.(*ErrorInfo); ok {
-			if canFallBack(e.StatusCode) {
-				fallbacks, _ := c.opts.getFallbackHosts()
-				c.log.Infof("RestClient: trying to fallback with hosts=%v", fallbacks)
-				if len(fallbacks) > 0 {
-					iteration := 0
-					maxLimit := c.opts.HTTPMaxRetryCount
-					if maxLimit == 0 {
-						maxLimit = defaultOptions.HTTPMaxRetryCount
-					}
-					c.log.Infof("RestClient: maximum fallback retry limit=%d", maxLimit)
-
-					for {
-						if c.hosts.fallbackHostsRemaining() == 0 {
-							c.log.Errorf("RestClient: exhausted fallback hosts", err)
-							return nil, err
-						}
-						host := c.hosts.nextFallbackHost()
-						req, err := c.newHTTPRequest(ctx, r, host)
-						if err != nil {
-							return nil, err
-						}
-						c.log.Infof("RestClient:  chose fallback host=%q ", host)
-						req.Host = req.URL.Host // RSC15j set host header, https://github.com/golang/go/issues/7682, since req.Host overrides req.URL.Host, use the same value
-						req.Header.Set(hostHeader, req.URL.Host)
-						resp, err := c.opts.httpclient().Do(req)
-						if err != nil {
-							c.log.Error("RestClient: failed sending a request to a fallback host", err)
-							return nil, newError(ErrInternalError, err)
-						}
-						resp, err = handle(resp, r.Out)
-						if err != nil {
-							c.log.Error("RestClient: error handling response: ", err)
-							if iteration == maxLimit-1 {
-								return nil, err
-							}
-							if ev, ok := err.(*ErrorInfo); ok {
-								if canFallBack(ev.StatusCode) {
-									iteration++
-									continue
-								}
-							}
-							return nil, err
-						}
-						c.hosts.cacheHost(host)
-						c.hosts.resetVisitedFallbackHosts() // clear visited fallback hosts after successful response
-						return resp, nil
-					}
-				}
-				return nil, err
-			}
-			if e.Code == ErrTokenErrorUnspecified {
-=======
 
 	host := c.hosts.getPreferredHost()
 	iteration := 0
@@ -596,7 +540,6 @@
 				c.log.Infof("RestClient: trying out fallback with host=%s", host)
 				iteration++
 			} else if isErrorInfo && errorInfo.Code == ErrTokenErrorUnspecified {
->>>>>>> 0b0cee0b
 				if r.NoRenew || !c.Auth.isTokenRenewable() {
 					return nil, err
 				}
