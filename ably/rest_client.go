--- conflicted
+++ resolved
@@ -125,13 +125,10 @@
 	c := &REST{
 		opts: applyOptionsWithDefaults(options...),
 	}
-<<<<<<< HEAD
 	if err := c.opts.validate(); err != nil {
 		return nil, err
 	}
-=======
 	c.log = logger{l: c.opts.LogHandler}
->>>>>>> be66ef3c
 	auth, err := newAuth(c)
 	if err != nil {
 		return nil, err
@@ -596,24 +593,11 @@
 	if err != nil {
 		c.log.Error("RestClient: error handling response: ", err)
 		if e, ok := err.(*ErrorInfo); ok {
-<<<<<<< HEAD
 			if canFallBack(e.StatusCode) {
 				fallbacks, _ := c.opts.getFallbackHosts()
-				log.Info("RestClient: trying to fallback with hosts=%v", fallbacks)
+				c.log.Infof("RestClient: trying to fallback with hosts=%v", fallbacks)
 				if len(fallbacks) > 0 {
 					left := fallbacks
-=======
-			if canFallBack(e.StatusCode) &&
-				(strings.HasPrefix(req.URL.Host, defaultOptions.RESTHost) ||
-					c.opts.FallbackHosts != nil) {
-				fallback := defaultFallbackHosts()
-				if c.opts.FallbackHosts != nil {
-					fallback = c.opts.FallbackHosts
-				}
-				c.log.Infof("RestClient: trying to fallback with hosts=%v", fallback)
-				if len(fallback) > 0 {
-					left := fallback
->>>>>>> be66ef3c
 					iteration := 0
 					maxLimit := c.opts.HTTPMaxRetryCount
 					if maxLimit == 0 {
