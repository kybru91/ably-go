--- conflicted
+++ resolved
@@ -132,16 +132,10 @@
 	//Channels is a [ably.RESTChannels] object (RSN1).
 	Channels *RESTChannels
 
-<<<<<<< HEAD
-	opts                *clientOptions
-	successFallbackHost *fallbackCache
-	activeRealtimeHost  string // RTN17e
-	log                 logger
-=======
-	opts      *clientOptions
-	hostCache *hostCache
-	log       logger
->>>>>>> f749c38b
+	opts               *clientOptions
+	hostCache          *hostCache
+	activeRealtimeHost string // RTN17e
+	log                logger
 }
 
 // NewREST construct a RestClient object using an [ably.ClientOption] object to configure
