package ably

import (
	"bytes"
	"encoding/base64"
	"encoding/json"
	"fmt"
	"strings"
	"unicode/utf8"
)

// encodings
const (
	encUTF8   = "utf-8"
	encJSON   = "json"
	encBase64 = "base64"
	encCipher = "cipher"
)

// Message contains an individual message that is sent to, or received from, Ably.
type Message struct {
	// ID is a unique identifier assigned by Ably to this message (TM2a).
	ID string `json:"id,omitempty" codec:"id,omitempty"`
	// ClientID is of the publisher of this message (RSL1g1, TM2b).
	ClientID string `json:"clientId,omitempty" codec:"clientId,omitempty"`
	// ConnectionID of the publisher of this message (TM2c).
	ConnectionID string `json:"connectionId,omitempty" codec:"connectionID,omitempty"`
	// Deprecated: This attribute is deprecated and will be removed in future versions
	// ConnectionKey is a connectionKey of the active connection.
	ConnectionKey string `json:"connectionKey,omitempty" codec:"connectionKey,omitempty"`
	// Name is the event name (TM2g).
	Name string `json:"name,omitempty" codec:"name,omitempty"`
	// Data is the message payload, if provided (TM2d).
	Data interface{} `json:"data,omitempty" codec:"data,omitempty"`
	// Encoding is typically empty, as all messages received from Ably are automatically decoded client-side
	// using this value. However, if the message encoding cannot be processed, this attribute contains the remaining
	// transformations not applied to the data payload (TM2e).
	Encoding string `json:"encoding,omitempty" codec:"encoding,omitempty"`
	// Timestamp of when the message was received by Ably, as milliseconds since the Unix epoch (TM2f).
	Timestamp int64 `json:"timestamp,omitempty" codec:"timestamp,omitempty"`
	// Extras is a JSON object of arbitrary key-value pairs that may contain metadata, and/or ancillary payloads.
	// Valid payloads include push, deltaExtras, ReferenceExtras and headers (TM2i).
	Extras map[string]interface{} `json:"extras,omitempty" codec:"extras,omitempty"`
}

func (p *protocolMessage) updateInnerMessageEmptyFields(m *Message, index int) {
	if empty(m.ID) {
		m.ID = fmt.Sprintf("%s:%d", p.ID, index)
	}
	if empty(m.ConnectionID) {
		m.ConnectionID = p.ConnectionID
	}
	if m.Timestamp == 0 {
		m.Timestamp = p.Timestamp
	}
}

<<<<<<< HEAD
//updateInnerMessagesEmptyFields updates [Message.ID], [Message.ConnectionID] and [Message.Timestamp] with
// outer/parent message fields.
=======
// updateInnerMessagesEmptyFields - Update inner Message empty Id, connectionId and Timestamp
>>>>>>> 25877a6c
func (p *protocolMessage) updateInnerMessagesEmptyFields() {
	for i, m := range p.Messages {
		p.updateInnerMessageEmptyFields(m, i)
	}
	for i, m := range p.Presence {
		p.updateInnerMessageEmptyFields(&m.Message, i)
	}
}

func (m Message) String() string {
	return fmt.Sprintf("<Message %q data=%v>", m.Name, m.Data)
}

func unencodableDataErr(data interface{}) error {
	return fmt.Errorf("message data type %T must be string, []byte, or a value that can be encoded as a JSON object or array", data)
}

// withEncodedData - Used to encode string, binary([]byte) or json data (TM3).
<<<<<<< HEAD
// Updates/Mutates Message.Data and Message.Encoding.
=======
// Updates/Mutates Message.Data and Message.Encoding
>>>>>>> 25877a6c
func (m Message) withEncodedData(cipher channelCipher) (Message, error) {
	if m.Data == nil {
		return m, nil
	}

	// If string isn't UTF-8, convert to []byte to encode it as base64
	// below.
	if d, ok := m.Data.(string); ok && !utf8.ValidString(d) {
		m.Data = []byte(d)
	}

	switch d := m.Data.(type) {
	case string:
	case []byte:
		m.Data = base64.StdEncoding.EncodeToString(d)
		m.Encoding = mergeEncoding(m.Encoding, encBase64)
	default:
		// RSL4c3, RSL4d3: JSON is only for objects and arrays. So marshal data
		// into JSON, then check if it's one of those.
		b, err := json.Marshal(d)
		if err != nil {
			return Message{}, fmt.Errorf("%s; encoding as JSON: %w", unencodableDataErr(d), err)
		}
		token, _ := json.NewDecoder(bytes.NewReader(b)).Token()
		if token != json.Delim('[') && token != json.Delim('{') {
			return Message{}, fmt.Errorf("%s; encoded as JSON %T", unencodableDataErr(d), token)
		}
		m.Data = string(b)
		m.Encoding = mergeEncoding(m.Encoding, encJSON)
	}

	if cipher == nil {
		return m, nil
	}

	// since we know that m.Data is either []byte or string at this point, coerceBytes is always
	// safe here
	bs, err := coerceBytes(m.Data)
	if err != nil {
		panic(err)
	}
	e, err := cipher.Encrypt(bs)
	if err != nil {
		return Message{}, fmt.Errorf("encrypting message data: %w", err)
	}
	// if the plain text is a valid utf-8 string, then add utf-8 to the list
	// of encodings to indicate to the client-side decoder that the plain text
	// should be further decoded into a utf-8 string after being decrypted.
	if s, ok := m.Data.(string); ok && utf8.ValidString(s) {
		m.Encoding = mergeEncoding(m.Encoding, encUTF8)
	}
	m.Data = base64.StdEncoding.EncodeToString(e)
	m.Encoding = mergeEncoding(m.Encoding, cipher.GetAlgorithm())
	m.Encoding = mergeEncoding(m.Encoding, encBase64)
	return m, nil
}

// withDecodedData - Used to decode received encoded data into string, binary([]byte) or json (TM3).
func (m Message) withDecodedData(cipher channelCipher) (Message, error) {
	// strings.Split on empty string returns []string{""}
	if m.Data == nil || m.Encoding == "" {
		return m, nil
	}
	encodings := strings.Split(m.Encoding, "/")
	for len(encodings) > 0 {
		encoding := encodings[len(encodings)-1]
		encodings = encodings[:len(encodings)-1]
		switch encoding {
		case encBase64:
			d, err := coerceString(m.Data)
			if err != nil {
				return m, err
			}
			data, err := base64.StdEncoding.DecodeString(d)
			if err != nil {
				return m, err
			}
			m.Data = data
		case encUTF8:
			d, err := coerceString(m.Data)
			if err != nil {
				return m, err
			}
			m.Data = d
		case encJSON:
			d, err := coerceBytes(m.Data)
			if err != nil {
				return m, err
			}
			var result interface{}
			if err := json.Unmarshal(d, &result); err != nil {
				return m, fmt.Errorf("error unmarshaling JSON payload of type %T: %s", m.Data, err.Error())
			}
			m.Data = result
		default:
			if strings.HasPrefix(encoding, encCipher) {
				if cipher == nil {
					return m, fmt.Errorf("message data is encrypted as %s, but cipher wasn't provided", encoding)
				}
				d, err := coerceBytes(m.Data)
				if err != nil {
					return m, err
				}
				d, err = cipher.Decrypt(d)
				if err != nil {
					return m, fmt.Errorf("decrypting message data: %w", err)
				}
				m.Data = d
			} else {
				return m, fmt.Errorf("unknown encoding %s", encoding)
			}
		}
		m.Encoding = strings.Join(encodings, "/")
	}
	return m, nil
}

func coerceString(i interface{}) (string, error) {
	switch v := i.(type) {
	case []byte:
		return string(v), nil
	case string:
		return v, nil
	default:
		return "", fmt.Errorf("UTF8 encoding can only handle types string or []byte, but got %T", i)
	}
}

func coerceBytes(i interface{}) ([]byte, error) {
	switch v := i.(type) {
	case []byte:
		return v, nil
	case string:
		return []byte(v), nil
	default:
		return nil, fmt.Errorf("coerceBytes should never get anything but strings or []byte, got %T", i)
	}
}

func mergeEncoding(a string, b string) string {
	if a == "" {
		return b
	}
	return a + "/" + b
}<|MERGE_RESOLUTION|>--- conflicted
+++ resolved
@@ -55,12 +55,8 @@
 	}
 }
 
-<<<<<<< HEAD
-//updateInnerMessagesEmptyFields updates [Message.ID], [Message.ConnectionID] and [Message.Timestamp] with
+// updateInnerMessagesEmptyFields updates [Message.ID], [Message.ConnectionID] and [Message.Timestamp] with
 // outer/parent message fields.
-=======
-// updateInnerMessagesEmptyFields - Update inner Message empty Id, connectionId and Timestamp
->>>>>>> 25877a6c
 func (p *protocolMessage) updateInnerMessagesEmptyFields() {
 	for i, m := range p.Messages {
 		p.updateInnerMessageEmptyFields(m, i)
@@ -79,11 +75,7 @@
 }
 
 // withEncodedData - Used to encode string, binary([]byte) or json data (TM3).
-<<<<<<< HEAD
 // Updates/Mutates Message.Data and Message.Encoding.
-=======
-// Updates/Mutates Message.Data and Message.Encoding
->>>>>>> 25877a6c
 func (m Message) withEncodedData(cipher channelCipher) (Message, error) {
 	if m.Data == nil {
 		return m, nil
