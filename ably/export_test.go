package ably

import (
	"context"
	"net/http"
	"net/http/httptrace"
	"time"
)

func (opts *clientOptions) RestURL() string {
	return opts.restURL()
}

func (opts *clientOptions) RealtimeURL() string {
	return opts.realtimeURL()
}

func (c *REST) Post(ctx context.Context, path string, in, out interface{}) (*http.Response, error) {
	return c.post(ctx, path, in, out)
}

const (
	AuthBasic = authBasic
	AuthToken = authToken
)

func (a *Auth) Method() int {
	return a.method
}

func DecodeResp(resp *http.Response, out interface{}) error {
	return decodeResp(resp, out)
}

func UnwrapErrorCode(err error) ErrorCode {
	return code(err)
}

func UnwrapStatusCode(err error) int {
	return statusCode(err)
}

func (a *Auth) Timestamp(ctx context.Context, query bool) (time.Time, error) {
	return a.timestamp(ctx, query)
}

func (c *REST) Timestamp(query bool) (time.Time, error) {
	return c.Auth.timestamp(context.Background(), query)
}

func (a *Auth) SetServerTimeFunc(st func() (time.Time, error)) {
	a.serverTimeHandler = st
}

func (c *REST) SetSuccessFallbackHost(duration time.Duration) {
	c.successFallbackHost = &fallbackCache{duration: duration}
}

func (c *REST) GetCachedFallbackHost() string {
	return c.successFallbackHost.get()
}

func (c *RealtimeChannel) GetAttachResume() bool {
	c.mtx.Lock()
	defer c.mtx.Unlock()
	return c.attachResume
}

func (c *RealtimeChannel) SetAttachResume(value bool) {
	c.mtx.Lock()
	defer c.mtx.Unlock()
	c.attachResume = value
}

func (opts *clientOptions) GetFallbackRetryTimeout() time.Duration {
	return opts.fallbackRetryTimeout()
}

func NewErrorInfo(code ErrorCode, err error) *ErrorInfo {
	return newError(code, err)
}

var NewEventEmitter = newEventEmitter

type EventEmitter = eventEmitter
type EmitterEvent = emitterEvent
type EmitterData = emitterData

type EmitterString string

func (EmitterString) isEmitterEvent() {}
func (EmitterString) isEmitterData()  {}

func (c *Connection) RemoveKey() {
	c.mtx.Lock()
	defer c.mtx.Unlock()
	c.key = ""
}

func (c *Connection) MsgSerial() int64 {
	c.mtx.Lock()
	defer c.mtx.Unlock()
	return c.msgSerial
}

func WithTrace(trace *httptrace.ClientTrace) ClientOption {
	return func(os *clientOptions) {
		os.Trace = trace
	}
}

func WithNow(now func() time.Time) ClientOption {
	return func(os *clientOptions) {
		os.Now = now
	}
}

func WithAfter(after func(context.Context, time.Duration) <-chan time.Time) ClientOption {
	return func(os *clientOptions) {
		os.After = after
	}
}

func WithConnectionStateTTL(d time.Duration) ClientOption {
	return func(os *clientOptions) {
		os.ConnectionStateTTL = d
	}
}

func ApplyOptionsWithDefaults(o ...ClientOption) *clientOptions {
	return applyOptionsWithDefaults(o...)
}

type ConnStateChanges = connStateChanges

type ChannelStateChanges = channelStateChanges

const ConnectionStateTTLErrFmt = connectionStateTTLErrFmt

func DefaultFallbackHosts() []string {
	return defaultFallbackHosts()
}

// PendingItems returns the number of messages waiting for Ack/Nack
func (c *Connection) PendingItems() int {
	c.mtx.Lock()
	defer c.mtx.Unlock()
	return c.pending.Len()
<<<<<<< HEAD
}
=======
}

type Result = result

func (c *RESTChannels) Len() int {
	c.mu.RLock()
	defer c.mu.RUnlock()
	return len(c.cache)
}

func NewInternalLogger(l Logger) logger {
	return logger{l: l}
}

type FilteredLogger = filteredLogger
>>>>>>> 6c55460f
<|MERGE_RESOLUTION|>--- conflicted
+++ resolved
@@ -146,22 +146,10 @@
 	c.mtx.Lock()
 	defer c.mtx.Unlock()
 	return c.pending.Len()
-<<<<<<< HEAD
-}
-=======
-}
-
-type Result = result
-
-func (c *RESTChannels) Len() int {
-	c.mu.RLock()
-	defer c.mu.RUnlock()
-	return len(c.cache)
 }
 
 func NewInternalLogger(l Logger) logger {
 	return logger{l: l}
 }
 
-type FilteredLogger = filteredLogger
->>>>>>> 6c55460f
+type FilteredLogger = filteredLogger