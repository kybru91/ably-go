--- conflicted
+++ resolved
@@ -44,18 +44,11 @@
 	t.Parallel()
 	app, client := ablytest.NewRealtime(nil...)
 	defer safeclose(t, ablytest.FullRealtimeCloser(client), app)
-<<<<<<< HEAD
-	if err := ablytest.ConnWaiter(client, client.Connect, ably.ConnectionEventConnected).Wait(); err != nil {
-		t.Fatalf("Connect(): want err == nil got %v", err)
-	}
-	members, err := client.Channels.GetAndAttach("persisted:presence_fixtures").Presence.Get(true)
-=======
-
-	members, err := client.Channels.Get("persisted:presence_fixtures").Presence.Get(true)
+	err := ablytest.ConnWaiter(client, client.Connect, ably.ConnectionEventConnected).Wait()
 	if err != nil {
 		t.Fatal(err)
 	}
->>>>>>> 962e22c0
+	members, err := client.Channels.Get("persisted:presence_fixtures").Presence.Get(true)
 	if err != nil {
 		t.Fatal(err)
 	}
@@ -68,23 +61,21 @@
 	t.Parallel()
 	app, client1 := ablytest.NewRealtime(nil...)
 	defer safeclose(t, ablytest.FullRealtimeCloser(client1), app)
-<<<<<<< HEAD
-	if err := ablytest.ConnWaiter(client1, client1.Connect, ably.ConnectionEventConnected).Wait(); err != nil {
-		t.Fatalf("Connect(): want err == nil got %v", err)
-	}
-	client2 := app.NewRealtime(nil)
-	client3 := app.NewRealtime(nil)
-	defer safeclose(t, ablytest.FullRealtimeCloser(client2), ablytest.FullRealtimeCloser(client3))
-	if err := ablytest.ConnWaiter(client2, client2.Connect, ably.ConnectionEventConnected).Wait(); err != nil {
-		t.Fatalf("Connect(): want err == nil got %v", err)
-	}
-	channel1 := client1.Channels.GetAndAttach("sync250")
-	channel2 := client2.Channels.GetAndAttach("sync250")
-=======
 	client2 := app.NewRealtime(nil...)
 	client3 := app.NewRealtime(nil...)
 	defer safeclose(t, ablytest.FullRealtimeCloser(client2), ablytest.FullRealtimeCloser(client3))
-
+	err := ablytest.ConnWaiter(client1, client1.Connect, ably.ConnectionEventConnected).Wait()
+	if err != nil {
+		t.Fatal(err)
+	}
+	err = ablytest.ConnWaiter(client2, client2.Connect, ably.ConnectionEventConnected).Wait()
+	if err != nil {
+		t.Fatal(err)
+	}
+	err = ablytest.ConnWaiter(client3, client3.Connect, ably.ConnectionEventConnected).Wait()
+	if err != nil {
+		t.Fatal(err)
+	}
 	channel1 := client1.Channels.Get("sync250")
 	if err := channel1.Attach(context.Background()); err != nil {
 		t.Fatal(err)
@@ -93,7 +84,6 @@
 	if err := channel2.Attach(context.Background()); err != nil {
 		t.Fatal(err)
 	}
->>>>>>> 962e22c0
 
 	sub2, unsub2, err := ablytest.ReceivePresenceMessages(channel2, nil)
 	if err != nil {
