package ably

import (
<<<<<<< HEAD
	"context"
=======
	"errors"
>>>>>>> 53606b96
	"fmt"
	"net"
	"net/http"
	"net/http/httptrace"
	"net/url"
	"strconv"
	"strings"
	"time"

	"github.com/ably/ably-go/ably/internal/ablyutil"
	"github.com/ably/ably-go/ably/proto"
)

const (
	protocolJSON    = "application/json"
	protocolMsgPack = "application/x-msgpack"

<<<<<<< HEAD
	// restHost is the primary ably host .
	restHost = "rest.ably.io"
)

var defaultOptions = clientOptions{
	RESTHost:                 restHost,
=======
	// RestHost is the primary ably host .
	RestHost     = "rest.ably.io"
	RealtimeHost = "realtime.ably.io"
	Port         = 80
	TLSPort      = 443
)

var defaultOptions = &ClientOptions{
	RestHost:                 RestHost,
	FallbackHosts:            defaultFallbackHosts(),
>>>>>>> 53606b96
	HTTPMaxRetryCount:        3,
	HTTPRequestTimeout:       10 * time.Second,
	RealtimeHost:             RealtimeHost,
	TimeoutDisconnect:        30 * time.Second,
	ConnectionStateTTL:       120 * time.Second,
	RealtimeRequestTimeout:   10 * time.Second, // DF1b
	SuspendedRetryTimeout:    30 * time.Second, //  RTN14d, TO3l2
	DisconnectedRetryTimeout: 15 * time.Second, // TO3l1
	HTTPOpenTimeout:          4 * time.Second,  //TO3l3
	ChannelRetryTimeout:      15 * time.Second, // TO3l7
	FallbackRetryTimeout:     10 * time.Minute,
<<<<<<< HEAD
	IdempotentRESTPublishing: false,
	Port:                     80,
	TLSPort:                  443,
	Now:                      time.Now,
	After:                    ablyutil.After,
=======
	IdempotentRestPublishing: false,
	Port:                     Port,
	TLSPort:                  TLSPort,
>>>>>>> 53606b96
}

func defaultFallbackHosts() []string {
	return []string{
		"a.ably-realtime.com",
		"b.ably-realtime.com",
		"c.ably-realtime.com",
		"d.ably-realtime.com",
		"e.ably-realtime.com",
	}
}

func getEnvFallbackHosts(env string) []string {
	return []string{
		fmt.Sprintf("%s-%s", env, "a-fallback.ably-realtime.com"),
		fmt.Sprintf("%s-%s", env, "b-fallback.ably-realtime.com"),
		fmt.Sprintf("%s-%s", env, "c-fallback.ably-realtime.com"),
		fmt.Sprintf("%s-%s", env, "d-fallback.ably-realtime.com"),
		fmt.Sprintf("%s-%s", env, "e-fallback.ably-realtime.com"),
	}
}

const (
	authBasic = 1 + iota
	authToken
)

type authOptions struct {
	// AuthCallback is called in order to obtain a signed token request.
	//
	// This enables a client to obtain token requests from another entity,
	// so tokens can be renewed without the client requiring access to keys.
	AuthCallback func(context.Context, TokenParams) (Tokener, error)

	// URL which is queried to obtain a signed token request.
	//
	// This enables a client to obtain token requests from another entity,
	// so tokens can be renewed without the client requiring access to keys.
	//
	// If AuthURL is non-empty and AuthCallback is nil, the Ably library
	// builds a req (*http.Request) which then is issued against the given AuthURL
	// in order to obtain authentication token. The response is expected to
	// carry a single token string in the payload when Content-Type header
	// is "text/plain" or JSON-encoded *ably.TokenDetails when the header
	// is "application/json".
	//
	// The req is built with the following values:
	//
	// GET requests:
	//
	//   - req.URL.RawQuery is encoded from *TokenParams and AuthParams
	//   - req.Header is set to AuthHeaders
	//
	// POST requests:
	//
	//   - req.Header is set to AuthHeaders
	//   - Content-Type is set to "application/x-www-form-urlencoded" and
	//     the payload is encoded from *TokenParams and AuthParams
	//
	AuthURL string

	// Key obtained from the dashboard.
	Key string

	// Token is an authentication token issued for this application against
	// a specific key and TokenParams.
	Token string

	// TokenDetails is an authentication token issued for this application against
	// a specific key and TokenParams.
	TokenDetails *TokenDetails

	// AuthMethod specifies which method, GET or POST, is used to query AuthURL
	// for the token information (*ably.TokenRequest or *ablyTokenDetails).
	//
	// If empty, GET is used by default.
	AuthMethod string

	// AuthHeaders are HTTP request headers to be included in any request made
	// to the AuthURL.
	AuthHeaders http.Header

	// AuthParams are HTTP query parameters to be included in any requset made
	// to the AuthURL.
	AuthParams url.Values

	// UseQueryTime when set to true, the time queried from Ably servers will
	// be used to sign the TokenRequest instead of using local time.
	UseQueryTime bool

	// Spec: TO3j11
	DefaultTokenParams *TokenParams

	// UseTokenAuth makes the REST and Realtime clients always use token
	// authentication method.
	UseTokenAuth bool
}

func (opts *authOptions) externalTokenAuthSupported() bool {
	return !(opts.Token == "" && opts.TokenDetails == nil && opts.AuthCallback == nil && opts.AuthURL == "")
}

func (opts *authOptions) merge(extra *authOptions, defaults bool) *authOptions {
	ablyutil.Merge(opts, extra, defaults)
	return opts
}

func (opts *authOptions) authMethod() string {
	if opts.AuthMethod != "" {
		return opts.AuthMethod
	}
	return "GET"
}

// KeyName gives the key name parsed from the Key field.
func (opts *authOptions) KeyName() string {
	if i := strings.IndexRune(opts.Key, ':'); i != -1 {
		return opts.Key[:i]
	}
	return ""
}

// KeySecret gives the key secret parsed from the Key field.
func (opts *authOptions) KeySecret() string {
	if i := strings.IndexRune(opts.Key, ':'); i != -1 {
		return opts.Key[i+1:]
	}
	return ""
}

type clientOptions struct {
	authOptions

<<<<<<< HEAD
	RESTHost string // optional; overwrite endpoint hostname for REST client
=======
	RestHost string // optional; overwrite endpoint hostname for REST client

	// Deprecated: The library will automatically use default fallback hosts when a custom REST host or custom fallback hosts aren't provided.
	FallbackHostsUseDefault bool
>>>>>>> 53606b96

	FallbackHosts   []string
	RealtimeHost    string        // optional; overwrite endpoint hostname for Realtime client
	Environment     string        // optional; prefixes both hostname with the environment string
	Port            int           // optional: port to use for non-TLS connections and requests
	TLSPort         int           // optional: port to use for TLS connections and requests
	ClientID        string        // optional; required for managing realtime presence of the current client
	Recover         string        // optional; used to recover client state
	Logger          LoggerOptions // optional; overwrite logging defaults
	TransportParams url.Values

	// max number of fallback hosts to use as a fallback.
	HTTPMaxRetryCount int
	// HTTPRequestTimeout is the timeout for getting a response for outgoing HTTP requests.
	//
	// Will only be used if no custom HTTPClient is set.
	HTTPRequestTimeout time.Duration

	// The period in milliseconds before HTTP requests are retried against the
	// default endpoint
	//
	// spec TO3l10
	FallbackRetryTimeout time.Duration

	NoTLS            bool // when true REST and realtime client won't use TLS
	NoConnect        bool // when true realtime client will not attempt to connect automatically
	NoEcho           bool // when true published messages will not be echoed back
	NoQueueing       bool // when true drops messages published during regaining connection
	NoBinaryProtocol bool // when true uses JSON for network serialization protocol instead of MsgPack

	// When true idempotent rest publishing will be enabled.
	// Spec TO3n
	IdempotentRESTPublishing bool

	// TimeoutConnect is the time period after which connect request is failed.
	//
	// Deprecated: use RealtimeRequestTimeout instead.
	TimeoutConnect    time.Duration
	TimeoutDisconnect time.Duration // time period after which disconnect request is failed

	ConnectionStateTTL time.Duration //(DF1a)

	// RealtimeRequestTimeout is the timeout for realtime connection establishment
	// and each subsequent operation.
	RealtimeRequestTimeout time.Duration

	// DisconnectedRetryTimeout is the time to wait after a disconnection before
	// attempting an automatic reconnection, if still disconnected.
	DisconnectedRetryTimeout time.Duration
	SuspendedRetryTimeout    time.Duration
	ChannelRetryTimeout      time.Duration
	HTTPOpenTimeout          time.Duration

	// Dial specifies the dial function for creating message connections used
	// by Realtime.
	//
	// If Dial is nil, the default websocket connection is used.
	Dial func(protocol string, u *url.URL, timeout time.Duration) (proto.Conn, error)

	// HTTPClient specifies the client used for HTTP communication by REST.
	//
	// If HTTPClient is nil, a client configured with default settings is used.
	HTTPClient *http.Client

	//When provided this will be used on every request.
	Trace *httptrace.ClientTrace

	// Now returns the time the library should take as current.
	Now   func() time.Time
	After func(context.Context, time.Duration) <-chan time.Time
}

<<<<<<< HEAD
func (opts *clientOptions) timeoutConnect() time.Duration {
=======
func (opts *ClientOptions) validate() error {
	_, err := opts.getFallbackHosts()
	if err != nil {
		log := opts.Logger.Sugar()
		log.Errorf("Error getting fallbackHosts : %v", err.Error())
		return err
	}
	return nil
}

func (opts *ClientOptions) isProductionEnvironment() bool {
	env := opts.Environment
	return empty(env) || strings.EqualFold(env, "production")
}

func (opts *ClientOptions) activePort() (port int, isDefault bool) {
	if opts.NoTLS {
		port = opts.Port
		if port == 0 {
			port = defaultOptions.Port
		}
		if port == defaultOptions.Port {
			isDefault = true
		}
		return
	}
	port = opts.TLSPort
	if port == 0 {
		port = defaultOptions.TLSPort
	}
	if port == defaultOptions.TLSPort {
		isDefault = true
	}
	return
}

func (opts *ClientOptions) timeoutConnect() time.Duration {
>>>>>>> 53606b96
	if opts.TimeoutConnect != 0 {
		return opts.TimeoutConnect
	}
	return defaultOptions.RealtimeRequestTimeout
}

func (opts *clientOptions) timeoutDisconnect() time.Duration {
	if opts.TimeoutDisconnect != 0 {
		return opts.TimeoutDisconnect
	}
	return defaultOptions.TimeoutDisconnect
}

func (opts *clientOptions) fallbackRetryTimeout() time.Duration {
	if opts.FallbackRetryTimeout != 0 {
		return opts.FallbackRetryTimeout
	}
	return defaultOptions.FallbackRetryTimeout
}

func (opts *clientOptions) realtimeRequestTimeout() time.Duration {
	if opts.RealtimeRequestTimeout != 0 {
		return opts.RealtimeRequestTimeout
	}
	return defaultOptions.RealtimeRequestTimeout
}
func (opts *clientOptions) connectionStateTTL() time.Duration {
	if opts.ConnectionStateTTL != 0 {
		return opts.ConnectionStateTTL
	}
	return defaultOptions.ConnectionStateTTL
}

func (opts *clientOptions) disconnectedRetryTimeout() time.Duration {
	if opts.DisconnectedRetryTimeout != 0 {
		return opts.DisconnectedRetryTimeout
	}
	return defaultOptions.DisconnectedRetryTimeout
}

<<<<<<< HEAD
func (opts *clientOptions) httpOpenTimeout() time.Duration {
	if opts.HTTPOpenTimeout != 0 {
		return opts.HTTPOpenTimeout
	}
	return defaultOptions.HTTPOpenTimeout
}

func (opts *clientOptions) suspendedRetryTimeout() time.Duration {
	if opts.SuspendedRetryTimeout != 0 {
		return opts.SuspendedRetryTimeout
	}
	return defaultOptions.SuspendedRetryTimeout
}

func (opts *clientOptions) restURL() string {
	host := resolveHost(opts.RESTHost, opts.Environment, defaultOptions.RESTHost)
=======
func (opts *ClientOptions) getRestHost() string {
	if !empty(opts.RestHost) {
		return opts.RestHost
	}
	if !opts.isProductionEnvironment() {
		return opts.Environment + "-" + defaultOptions.RestHost
	}
	return defaultOptions.RestHost
}

func (opts *ClientOptions) getRealtimeHost() string {
	if !empty(opts.RealtimeHost) {
		return opts.RealtimeHost
	}
	if !empty(opts.RestHost) {
		logger := opts.Logger.Sugar()
		logger.Warnf("restHost is set to %s but realtimeHost is not set so setting realtimeHost to %s too. If this is not what you want, please set realtimeHost explicitly.", opts.RestHost, opts.RealtimeHost)
		return opts.RestHost
	}
	if !opts.isProductionEnvironment() {
		return opts.Environment + "-" + defaultOptions.RealtimeHost
	}
	return defaultOptions.RealtimeHost
}

func empty(s string) bool {
	return len(strings.TrimSpace(s)) == 0
}

func (opts *ClientOptions) restURL() (restUrl string) {
	restHost := opts.getRestHost()
	port, _ := opts.activePort()
	baseUrl := net.JoinHostPort(restHost, strconv.Itoa(port))
>>>>>>> 53606b96
	if opts.NoTLS {
		return "http://" + baseUrl
	}
	return "https://" + baseUrl
}

func (opts *ClientOptions) realtimeURL() (realtimeUrl string) {
	realtimeHost := opts.getRealtimeHost()
	port, _ := opts.activePort()
	baseUrl := net.JoinHostPort(realtimeHost, strconv.Itoa(port))
	if opts.NoTLS {
		return "ws://" + baseUrl
	}
	return "wss://" + baseUrl
}

<<<<<<< HEAD
func (opts *clientOptions) realtimeURL() string {
	host := resolveHost(opts.RealtimeHost, opts.Environment, defaultOptions.RealtimeHost)
	if opts.NoTLS {
		port := opts.Port
		if port == 0 {
			port = 80
=======
func (opts *ClientOptions) getFallbackHosts() ([]string, error) {
	logger := opts.Logger.Sugar()
	_, isDefaultPort := opts.activePort()
	if opts.FallbackHostsUseDefault {
		if opts.FallbackHosts != nil {
			return nil, errors.New("fallbackHosts and fallbackHostsUseDefault cannot both be set")
		}
		if !isDefaultPort {
			return nil, errors.New("fallbackHostsUseDefault cannot be set when port or tlsPort are set")
		}
		if !empty(opts.Environment) {
			logger.Warn("Deprecated fallbackHostsUseDefault : There is no longer a need to set this when the environment option is also set since the library can generate the correct fallback hosts using the environment option.")
>>>>>>> 53606b96
		}
		logger.Warn("Deprecated fallbackHostsUseDefault : using default fallbackhosts")
		return defaultOptions.FallbackHosts, nil
	}
	if opts.FallbackHosts == nil && empty(opts.RestHost) && empty(opts.RealtimeHost) && isDefaultPort {
		if opts.isProductionEnvironment() {
			return defaultOptions.FallbackHosts, nil
		}
		return getEnvFallbackHosts(opts.Environment), nil
	}
	return opts.FallbackHosts, nil
}

func resolveHost(host, environment, defaultHost string) string {
	if host == "" {
		host = defaultHost
	}
	if host == defaultHost && environment != "" && environment != "production" {
		host = environment + "-" + host
	}
	return host
}
func (opts *clientOptions) httpclient() *http.Client {
	if opts.HTTPClient != nil {
		return opts.HTTPClient
	}
	return &http.Client{
		Timeout: opts.HTTPRequestTimeout,
	}
}

func (opts *clientOptions) protocol() string {
	if opts.NoBinaryProtocol {
		return protocolJSON
	}
	return protocolMsgPack
}

func (opts *clientOptions) idempotentRESTPublishing() bool {
	return opts.IdempotentRESTPublishing
}

type ScopeParams struct {
	Start time.Time
	End   time.Time
	Unit  string
}

func (s ScopeParams) EncodeValues(out *url.Values) error {
	if !s.Start.IsZero() && !s.End.IsZero() && s.Start.After(s.End) {
		return fmt.Errorf("start mzust be before end")
	}
	if !s.Start.IsZero() {
		out.Set("start", strconv.FormatInt(unixMilli(s.Start), 10))
	}
	if !s.End.IsZero() {
		out.Set("end", strconv.FormatInt(unixMilli(s.End), 10))
	}
	if s.Unit != "" {
		out.Set("unit", s.Unit)
	}
	return nil
}

type PaginateParams struct {
	ScopeParams
	Limit     int
	Direction string
}

func (p *PaginateParams) EncodeValues(out *url.Values) error {
	if p.Limit < 0 {
		out.Set("limit", strconv.Itoa(100))
	} else if p.Limit != 0 {
		out.Set("limit", strconv.Itoa(p.Limit))
	}
	switch p.Direction {
	case "":
		break
	case "backwards", "forwards":
		out.Set("direction", p.Direction)
		break
	default:
		return fmt.Errorf("Invalid value for direction: %s", p.Direction)
	}
	p.ScopeParams.EncodeValues(out)
	return nil
}

// A ClientOption configures a REST or Realtime instance.
//
// See: https://www.ably.io/documentation/realtime/usage#client-options
type ClientOption func(*clientOptions)

// An AuthOption configures authentication/authorization for a REST or Realtime
// instance or operation.
type AuthOption func(*authOptions)

// A Tokener is or can be used to get a TokenDetails.
type Tokener interface {
	IsTokener()
	isTokener()
}

// A TokenString is the string representation of an authentication token.
type TokenString string

func (TokenString) IsTokener() {}
func (TokenString) isTokener() {}

func AuthWithCallback(authCallback func(context.Context, TokenParams) (Tokener, error)) AuthOption {
	return func(os *authOptions) {
		os.AuthCallback = authCallback
	}
}

func AuthWithParams(params url.Values) AuthOption {
	return func(os *authOptions) {
		os.AuthParams = params
	}
}

func AuthWithURL(url string) AuthOption {
	return func(os *authOptions) {
		os.AuthURL = url
	}
}

func AuthWithMethod(method string) AuthOption {
	return func(os *authOptions) {
		os.AuthMethod = method
	}
}

func AuthWithHeaders(headers http.Header) AuthOption {
	return func(os *authOptions) {
		os.AuthHeaders = headers
	}
}

func AuthWithKey(key string) AuthOption {
	return func(os *authOptions) {
		os.Key = key
	}
}

func AuthWithQueryTime(queryTime bool) AuthOption {
	return func(os *authOptions) {
		os.UseQueryTime = queryTime
	}
}

func AuthWithToken(token string) AuthOption {
	return func(os *authOptions) {
		os.Token = token
	}
}

func AuthWithTokenDetails(details *TokenDetails) AuthOption {
	return func(os *authOptions) {
		os.TokenDetails = details
	}
}

func AuthWithUseTokenAuth(use bool) AuthOption {
	return func(os *authOptions) {
		os.UseTokenAuth = use
	}
}

func WithAuthCallback(authCallback func(context.Context, TokenParams) (Tokener, error)) ClientOption {
	return func(os *clientOptions) {
		os.AuthCallback = authCallback
	}
}

func WithAuthParams(params url.Values) ClientOption {
	return func(os *clientOptions) {
		os.AuthParams = params
	}
}

func WithAuthURL(url string) ClientOption {
	return func(os *clientOptions) {
		os.AuthURL = url
	}
}

func WithAuthMethod(method string) ClientOption {
	return func(os *clientOptions) {
		os.AuthMethod = method
	}
}

func WithAuthHeaders(headers http.Header) ClientOption {
	return func(os *clientOptions) {
		os.AuthHeaders = headers
	}
}

func WithKey(key string) ClientOption {
	return func(os *clientOptions) {
		os.Key = key
	}
}

func WithDefaultTokenParams(params TokenParams) ClientOption {
	return func(os *clientOptions) {
		os.DefaultTokenParams = &params
	}
}

func WithQueryTime(queryTime bool) ClientOption {
	return func(os *clientOptions) {
		os.UseQueryTime = queryTime
	}
}

func WithToken(token string) ClientOption {
	return func(os *clientOptions) {
		os.Token = token
	}
}

func WithTokenDetails(details *TokenDetails) ClientOption {
	return func(os *clientOptions) {
		os.TokenDetails = details
	}
}

func WithUseTokenAuth(use bool) ClientOption {
	return func(os *clientOptions) {
		os.UseTokenAuth = use
	}
}

func WithAutoConnect(autoConnect bool) ClientOption {
	return func(os *clientOptions) {
		os.NoConnect = !autoConnect
	}
}

func WithClientID(clientID string) ClientOption {
	return func(os *clientOptions) {
		os.ClientID = clientID
	}
}

func AuthWithDefaultTokenParams(params TokenParams) AuthOption {
	return func(os *authOptions) {
		os.DefaultTokenParams = &params
	}
}

func WithEchoMessages(echo bool) ClientOption {
	return func(os *clientOptions) {
		os.NoEcho = !echo
	}
}

func WithEnvironment(env string) ClientOption {
	return func(os *clientOptions) {
		os.Environment = env
	}
}

func WithLogHandler(handler Logger) ClientOption {
	return func(os *clientOptions) {
		os.Logger.Logger = handler
	}
}

func WithLogLevel(level LogLevel) ClientOption {
	return func(os *clientOptions) {
		os.Logger.Level = level
	}
}

func WithPort(port int) ClientOption {
	return func(os *clientOptions) {
		os.Port = port
	}
}

func WithQueueMessages(queue bool) ClientOption {
	return func(os *clientOptions) {
		os.NoQueueing = !queue
	}
}

func WithRESTHost(host string) ClientOption {
	return func(os *clientOptions) {
		os.RESTHost = host
	}
}

func WithHTTPRequestTimeout(timeout time.Duration) ClientOption {
	return func(os *clientOptions) {
		os.HTTPRequestTimeout = timeout
	}
}

func WithRealtimeHost(host string) ClientOption {
	return func(os *clientOptions) {
		os.RealtimeHost = host
	}
}

func WithFallbackHosts(hosts []string) ClientOption {
	return func(os *clientOptions) {
		os.FallbackHosts = hosts
	}
}

func WithRecover(key string) ClientOption {
	return func(os *clientOptions) {
		os.Recover = key
	}
}

func WithTLS(tls bool) ClientOption {
	return func(os *clientOptions) {
		os.NoTLS = !tls
	}
}

func WithTLSPort(port int) ClientOption {
	return func(os *clientOptions) {
		os.TLSPort = port
	}
}

func WithUseBinaryProtocol(use bool) ClientOption {
	return func(os *clientOptions) {
		os.NoBinaryProtocol = !use
	}
}

func WithTransportParams(params url.Values) ClientOption {
	return func(os *clientOptions) {
		os.TransportParams = params
	}
}

func WithDisconnectedRetryTimeout(d time.Duration) ClientOption {
	return func(os *clientOptions) {
		os.DisconnectedRetryTimeout = d
	}
}

func WithHTTPOpenTimeout(d time.Duration) ClientOption {
	return func(os *clientOptions) {
		os.HTTPOpenTimeout = d
	}
}

func WithRealtimeRequestTimeout(d time.Duration) ClientOption {
	return func(os *clientOptions) {
		os.RealtimeRequestTimeout = d
	}
}

func WithSuspendedRetryTimeout(d time.Duration) ClientOption {
	return func(os *clientOptions) {
		os.SuspendedRetryTimeout = d
	}
}

func WithChannelRetryTimeout(d time.Duration) ClientOption {
	return func(os *clientOptions) {
		os.ChannelRetryTimeout = d
	}
}

func WithHTTPMaxRetryCount(count int) ClientOption {
	return func(os *clientOptions) {
		os.HTTPMaxRetryCount = count
	}
}

func WithIdempotentRESTPublishing(idempotent bool) ClientOption {
	return func(os *clientOptions) {
		os.IdempotentRESTPublishing = idempotent
	}
}

func WithHTTPClient(client *http.Client) ClientOption {
	return func(os *clientOptions) {
		os.HTTPClient = client
	}
}

func WithDial(dial func(protocol string, u *url.URL, timeout time.Duration) (proto.Conn, error)) ClientOption {
	return func(os *clientOptions) {
		os.Dial = dial
	}
}

func applyOptionsWithDefaults(os ...ClientOption) *clientOptions {
	to := defaultOptions

	for _, set := range os {
		set(&to)
	}

	if to.DefaultTokenParams == nil {
		to.DefaultTokenParams = &TokenParams{
			TTL: int64(60 * time.Minute / time.Millisecond),
		}
	}

	return &to
}

func applyAuthOptionsWithDefaults(os ...AuthOption) *authOptions {
	to := defaultOptions.authOptions

	for _, set := range os {
		set(&to)
	}

	if to.DefaultTokenParams == nil {
		to.DefaultTokenParams = &TokenParams{
			TTL: int64(60 * time.Minute / time.Millisecond),
		}
	}

	return &to
}

func (o *clientOptions) contextWithTimeout(ctx context.Context, timeout time.Duration) (context.Context, context.CancelFunc) {
	return ablyutil.ContextWithTimeout(ctx, o.After, timeout)
}<|MERGE_RESOLUTION|>--- conflicted
+++ resolved
@@ -1,11 +1,8 @@
 package ably
 
 import (
-<<<<<<< HEAD
 	"context"
-=======
 	"errors"
->>>>>>> 53606b96
 	"fmt"
 	"net"
 	"net/http"
@@ -23,28 +20,19 @@
 	protocolJSON    = "application/json"
 	protocolMsgPack = "application/x-msgpack"
 
-<<<<<<< HEAD
 	// restHost is the primary ably host .
 	restHost = "rest.ably.io"
-)
-
-var defaultOptions = clientOptions{
-	RESTHost:                 restHost,
-=======
-	// RestHost is the primary ably host .
-	RestHost     = "rest.ably.io"
-	RealtimeHost = "realtime.ably.io"
+	realtimeHost = "realtime.ably.io"
 	Port         = 80
 	TLSPort      = 443
 )
 
-var defaultOptions = &ClientOptions{
-	RestHost:                 RestHost,
+var defaultOptions = clientOptions{
+	RESTHost:                 restHost,
 	FallbackHosts:            defaultFallbackHosts(),
->>>>>>> 53606b96
 	HTTPMaxRetryCount:        3,
 	HTTPRequestTimeout:       10 * time.Second,
-	RealtimeHost:             RealtimeHost,
+	RealtimeHost:             realtimeHost,
 	TimeoutDisconnect:        30 * time.Second,
 	ConnectionStateTTL:       120 * time.Second,
 	RealtimeRequestTimeout:   10 * time.Second, // DF1b
@@ -53,17 +41,11 @@
 	HTTPOpenTimeout:          4 * time.Second,  //TO3l3
 	ChannelRetryTimeout:      15 * time.Second, // TO3l7
 	FallbackRetryTimeout:     10 * time.Minute,
-<<<<<<< HEAD
 	IdempotentRESTPublishing: false,
-	Port:                     80,
-	TLSPort:                  443,
+	Port:                     Port,
+	TLSPort:                  TLSPort,
 	Now:                      time.Now,
 	After:                    ablyutil.After,
-=======
-	IdempotentRestPublishing: false,
-	Port:                     Port,
-	TLSPort:                  TLSPort,
->>>>>>> 53606b96
 }
 
 func defaultFallbackHosts() []string {
@@ -197,14 +179,9 @@
 type clientOptions struct {
 	authOptions
 
-<<<<<<< HEAD
 	RESTHost string // optional; overwrite endpoint hostname for REST client
-=======
-	RestHost string // optional; overwrite endpoint hostname for REST client
-
 	// Deprecated: The library will automatically use default fallback hosts when a custom REST host or custom fallback hosts aren't provided.
 	FallbackHostsUseDefault bool
->>>>>>> 53606b96
 
 	FallbackHosts   []string
 	RealtimeHost    string        // optional; overwrite endpoint hostname for Realtime client
@@ -277,25 +254,22 @@
 	After func(context.Context, time.Duration) <-chan time.Time
 }
 
-<<<<<<< HEAD
-func (opts *clientOptions) timeoutConnect() time.Duration {
-=======
-func (opts *ClientOptions) validate() error {
+func (opts *clientOptions) validate() error {
 	_, err := opts.getFallbackHosts()
 	if err != nil {
-		log := opts.Logger.Sugar()
+		log := opts.Logger.sugar()
 		log.Errorf("Error getting fallbackHosts : %v", err.Error())
 		return err
 	}
 	return nil
 }
 
-func (opts *ClientOptions) isProductionEnvironment() bool {
+func (opts *clientOptions) isProductionEnvironment() bool {
 	env := opts.Environment
 	return empty(env) || strings.EqualFold(env, "production")
 }
 
-func (opts *ClientOptions) activePort() (port int, isDefault bool) {
+func (opts *clientOptions) activePort() (port int, isDefault bool) {
 	if opts.NoTLS {
 		port = opts.Port
 		if port == 0 {
@@ -316,84 +290,24 @@
 	return
 }
 
-func (opts *ClientOptions) timeoutConnect() time.Duration {
->>>>>>> 53606b96
-	if opts.TimeoutConnect != 0 {
-		return opts.TimeoutConnect
-	}
-	return defaultOptions.RealtimeRequestTimeout
-}
-
-func (opts *clientOptions) timeoutDisconnect() time.Duration {
-	if opts.TimeoutDisconnect != 0 {
-		return opts.TimeoutDisconnect
-	}
-	return defaultOptions.TimeoutDisconnect
-}
-
-func (opts *clientOptions) fallbackRetryTimeout() time.Duration {
-	if opts.FallbackRetryTimeout != 0 {
-		return opts.FallbackRetryTimeout
-	}
-	return defaultOptions.FallbackRetryTimeout
-}
-
-func (opts *clientOptions) realtimeRequestTimeout() time.Duration {
-	if opts.RealtimeRequestTimeout != 0 {
-		return opts.RealtimeRequestTimeout
-	}
-	return defaultOptions.RealtimeRequestTimeout
-}
-func (opts *clientOptions) connectionStateTTL() time.Duration {
-	if opts.ConnectionStateTTL != 0 {
-		return opts.ConnectionStateTTL
-	}
-	return defaultOptions.ConnectionStateTTL
-}
-
-func (opts *clientOptions) disconnectedRetryTimeout() time.Duration {
-	if opts.DisconnectedRetryTimeout != 0 {
-		return opts.DisconnectedRetryTimeout
-	}
-	return defaultOptions.DisconnectedRetryTimeout
-}
-
-<<<<<<< HEAD
-func (opts *clientOptions) httpOpenTimeout() time.Duration {
-	if opts.HTTPOpenTimeout != 0 {
-		return opts.HTTPOpenTimeout
-	}
-	return defaultOptions.HTTPOpenTimeout
-}
-
-func (opts *clientOptions) suspendedRetryTimeout() time.Duration {
-	if opts.SuspendedRetryTimeout != 0 {
-		return opts.SuspendedRetryTimeout
-	}
-	return defaultOptions.SuspendedRetryTimeout
-}
-
-func (opts *clientOptions) restURL() string {
-	host := resolveHost(opts.RESTHost, opts.Environment, defaultOptions.RESTHost)
-=======
-func (opts *ClientOptions) getRestHost() string {
-	if !empty(opts.RestHost) {
-		return opts.RestHost
+func (opts *clientOptions) getRestHost() string {
+	if !empty(opts.RESTHost) {
+		return opts.RESTHost
 	}
 	if !opts.isProductionEnvironment() {
-		return opts.Environment + "-" + defaultOptions.RestHost
-	}
-	return defaultOptions.RestHost
-}
-
-func (opts *ClientOptions) getRealtimeHost() string {
+		return opts.Environment + "-" + defaultOptions.RESTHost
+	}
+	return defaultOptions.RESTHost
+}
+
+func (opts *clientOptions) getRealtimeHost() string {
 	if !empty(opts.RealtimeHost) {
 		return opts.RealtimeHost
 	}
-	if !empty(opts.RestHost) {
-		logger := opts.Logger.Sugar()
-		logger.Warnf("restHost is set to %s but realtimeHost is not set so setting realtimeHost to %s too. If this is not what you want, please set realtimeHost explicitly.", opts.RestHost, opts.RealtimeHost)
-		return opts.RestHost
+	if !empty(opts.RESTHost) {
+		logger := opts.Logger.sugar()
+		logger.Warnf("restHost is set to %s but realtimeHost is not set so setting realtimeHost to %s too. If this is not what you want, please set realtimeHost explicitly.", opts.RESTHost, opts.RealtimeHost)
+		return opts.RESTHost
 	}
 	if !opts.isProductionEnvironment() {
 		return opts.Environment + "-" + defaultOptions.RealtimeHost
@@ -405,18 +319,17 @@
 	return len(strings.TrimSpace(s)) == 0
 }
 
-func (opts *ClientOptions) restURL() (restUrl string) {
+func (opts *clientOptions) restURL() (restUrl string) {
 	restHost := opts.getRestHost()
 	port, _ := opts.activePort()
 	baseUrl := net.JoinHostPort(restHost, strconv.Itoa(port))
->>>>>>> 53606b96
 	if opts.NoTLS {
 		return "http://" + baseUrl
 	}
 	return "https://" + baseUrl
 }
 
-func (opts *ClientOptions) realtimeURL() (realtimeUrl string) {
+func (opts *clientOptions) realtimeURL() (realtimeUrl string) {
 	realtimeHost := opts.getRealtimeHost()
 	port, _ := opts.activePort()
 	baseUrl := net.JoinHostPort(realtimeHost, strconv.Itoa(port))
@@ -426,16 +339,8 @@
 	return "wss://" + baseUrl
 }
 
-<<<<<<< HEAD
-func (opts *clientOptions) realtimeURL() string {
-	host := resolveHost(opts.RealtimeHost, opts.Environment, defaultOptions.RealtimeHost)
-	if opts.NoTLS {
-		port := opts.Port
-		if port == 0 {
-			port = 80
-=======
-func (opts *ClientOptions) getFallbackHosts() ([]string, error) {
-	logger := opts.Logger.Sugar()
+func (opts *clientOptions) getFallbackHosts() ([]string, error) {
+	logger := opts.Logger.sugar()
 	_, isDefaultPort := opts.activePort()
 	if opts.FallbackHostsUseDefault {
 		if opts.FallbackHosts != nil {
@@ -446,12 +351,11 @@
 		}
 		if !empty(opts.Environment) {
 			logger.Warn("Deprecated fallbackHostsUseDefault : There is no longer a need to set this when the environment option is also set since the library can generate the correct fallback hosts using the environment option.")
->>>>>>> 53606b96
 		}
 		logger.Warn("Deprecated fallbackHostsUseDefault : using default fallbackhosts")
 		return defaultOptions.FallbackHosts, nil
 	}
-	if opts.FallbackHosts == nil && empty(opts.RestHost) && empty(opts.RealtimeHost) && isDefaultPort {
+	if opts.FallbackHosts == nil && empty(opts.RESTHost) && empty(opts.RealtimeHost) && isDefaultPort {
 		if opts.isProductionEnvironment() {
 			return defaultOptions.FallbackHosts, nil
 		}
@@ -460,15 +364,61 @@
 	return opts.FallbackHosts, nil
 }
 
-func resolveHost(host, environment, defaultHost string) string {
-	if host == "" {
-		host = defaultHost
-	}
-	if host == defaultHost && environment != "" && environment != "production" {
-		host = environment + "-" + host
-	}
-	return host
-}
+func (opts *clientOptions) timeoutConnect() time.Duration {
+	if opts.TimeoutConnect != 0 {
+		return opts.TimeoutConnect
+	}
+	return defaultOptions.RealtimeRequestTimeout
+}
+
+func (opts *clientOptions) timeoutDisconnect() time.Duration {
+	if opts.TimeoutDisconnect != 0 {
+		return opts.TimeoutDisconnect
+	}
+	return defaultOptions.TimeoutDisconnect
+}
+
+func (opts *clientOptions) fallbackRetryTimeout() time.Duration {
+	if opts.FallbackRetryTimeout != 0 {
+		return opts.FallbackRetryTimeout
+	}
+	return defaultOptions.FallbackRetryTimeout
+}
+
+func (opts *clientOptions) realtimeRequestTimeout() time.Duration {
+	if opts.RealtimeRequestTimeout != 0 {
+		return opts.RealtimeRequestTimeout
+	}
+	return defaultOptions.RealtimeRequestTimeout
+}
+func (opts *clientOptions) connectionStateTTL() time.Duration {
+	if opts.ConnectionStateTTL != 0 {
+		return opts.ConnectionStateTTL
+	}
+	return defaultOptions.ConnectionStateTTL
+}
+
+func (opts *clientOptions) disconnectedRetryTimeout() time.Duration {
+	if opts.DisconnectedRetryTimeout != 0 {
+		return opts.DisconnectedRetryTimeout
+	}
+	return defaultOptions.DisconnectedRetryTimeout
+}
+
+func (opts *clientOptions) httpOpenTimeout() time.Duration {
+	if opts.HTTPOpenTimeout != 0 {
+		return opts.HTTPOpenTimeout
+	}
+	return defaultOptions.HTTPOpenTimeout
+}
+
+func (opts *clientOptions) suspendedRetryTimeout() time.Duration {
+	if opts.SuspendedRetryTimeout != 0 {
+		return opts.SuspendedRetryTimeout
+	}
+	return defaultOptions.SuspendedRetryTimeout
+}
+
 func (opts *clientOptions) httpclient() *http.Client {
 	if opts.HTTPClient != nil {
 		return opts.HTTPClient
