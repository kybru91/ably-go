package ably

import (
	"context"
	"errors"
	"fmt"
	"log"
	"net"
	"net/http"
	"net/http/httptrace"
	"net/url"
	"os"
	"strconv"
	"strings"
	"time"

	"github.com/ably/ably-go/ably/internal/ablyutil"
	"github.com/ably/ably-go/ably/proto"
)

const (
	protocolJSON    = "application/json"
	protocolMsgPack = "application/x-msgpack"

	// restHost is the primary ably host .
<<<<<<< HEAD
	restHost         = "rest.ably.io"
	internetCheckUrl = "https://internet-up.ably-realtime.com/is-the-internet-up.txt"
=======
	restHost     = "rest.ably.io"
	realtimeHost = "realtime.ably.io"
	Port         = 80
	TLSPort      = 443
>>>>>>> 9b0dee50
)

var defaultOptions = clientOptions{
	RESTHost:                 restHost,
	FallbackHosts:            defaultFallbackHosts(),
	HTTPMaxRetryCount:        3,
	HTTPRequestTimeout:       10 * time.Second,
	RealtimeHost:             realtimeHost,
	TimeoutDisconnect:        30 * time.Second,
	ConnectionStateTTL:       120 * time.Second,
	RealtimeRequestTimeout:   10 * time.Second, // DF1b
	SuspendedRetryTimeout:    30 * time.Second, //  RTN14d, TO3l2
	DisconnectedRetryTimeout: 15 * time.Second, // TO3l1
	HTTPOpenTimeout:          4 * time.Second,  //TO3l3
	ChannelRetryTimeout:      15 * time.Second, // TO3l7
	FallbackRetryTimeout:     10 * time.Minute,
	IdempotentRESTPublishing: false,
	Port:                     Port,
	TLSPort:                  TLSPort,
	Now:                      time.Now,
	After:                    ablyutil.After,
	LogLevel:                 LogWarning, // RSC2
}

func defaultFallbackHosts() []string {
	return []string{
		"a.ably-realtime.com",
		"b.ably-realtime.com",
		"c.ably-realtime.com",
		"d.ably-realtime.com",
		"e.ably-realtime.com",
	}
}

func getEnvFallbackHosts(env string) []string {
	return []string{
		fmt.Sprintf("%s-%s", env, "a-fallback.ably-realtime.com"),
		fmt.Sprintf("%s-%s", env, "b-fallback.ably-realtime.com"),
		fmt.Sprintf("%s-%s", env, "c-fallback.ably-realtime.com"),
		fmt.Sprintf("%s-%s", env, "d-fallback.ably-realtime.com"),
		fmt.Sprintf("%s-%s", env, "e-fallback.ably-realtime.com"),
	}
}

const (
	authBasic = 1 + iota
	authToken
)

type authOptions struct {
	// AuthCallback is called in order to obtain a signed token request.
	//
	// This enables a client to obtain token requests from another entity,
	// so tokens can be renewed without the client requiring access to keys.
	AuthCallback func(context.Context, TokenParams) (Tokener, error)

	// URL which is queried to obtain a signed token request.
	//
	// This enables a client to obtain token requests from another entity,
	// so tokens can be renewed without the client requiring access to keys.
	//
	// If AuthURL is non-empty and AuthCallback is nil, the Ably library
	// builds a req (*http.Request) which then is issued against the given AuthURL
	// in order to obtain authentication token. The response is expected to
	// carry a single token string in the payload when Content-Type header
	// is "text/plain" or JSON-encoded *ably.TokenDetails when the header
	// is "application/json".
	//
	// The req is built with the following values:
	//
	// GET requests:
	//
	//   - req.URL.RawQuery is encoded from *TokenParams and AuthParams
	//   - req.Header is set to AuthHeaders
	//
	// POST requests:
	//
	//   - req.Header is set to AuthHeaders
	//   - Content-Type is set to "application/x-www-form-urlencoded" and
	//     the payload is encoded from *TokenParams and AuthParams
	//
	AuthURL string

	// Key obtained from the dashboard.
	Key string

	// Token is an authentication token issued for this application against
	// a specific key and TokenParams.
	Token string

	// TokenDetails is an authentication token issued for this application against
	// a specific key and TokenParams.
	TokenDetails *TokenDetails

	// AuthMethod specifies which method, GET or POST, is used to query AuthURL
	// for the token information (*ably.TokenRequest or *ablyTokenDetails).
	//
	// If empty, GET is used by default.
	AuthMethod string

	// AuthHeaders are HTTP request headers to be included in any request made
	// to the AuthURL.
	AuthHeaders http.Header

	// AuthParams are HTTP query parameters to be included in any requset made
	// to the AuthURL.
	AuthParams url.Values

	// UseQueryTime when set to true, the time queried from Ably servers will
	// be used to sign the TokenRequest instead of using local time.
	UseQueryTime bool

	// Spec: TO3j11
	DefaultTokenParams *TokenParams

	// UseTokenAuth makes the REST and Realtime clients always use token
	// authentication method.
	UseTokenAuth bool
}

func (opts *authOptions) externalTokenAuthSupported() bool {
	return !(opts.Token == "" && opts.TokenDetails == nil && opts.AuthCallback == nil && opts.AuthURL == "")
}

func (opts *authOptions) merge(extra *authOptions, defaults bool) *authOptions {
	ablyutil.Merge(opts, extra, defaults)
	return opts
}

func (opts *authOptions) authMethod() string {
	if opts.AuthMethod != "" {
		return opts.AuthMethod
	}
	return "GET"
}

// KeyName gives the key name parsed from the Key field.
func (opts *authOptions) KeyName() string {
	if i := strings.IndexRune(opts.Key, ':'); i != -1 {
		return opts.Key[:i]
	}
	return ""
}

// KeySecret gives the key secret parsed from the Key field.
func (opts *authOptions) KeySecret() string {
	if i := strings.IndexRune(opts.Key, ':'); i != -1 {
		return opts.Key[i+1:]
	}
	return ""
}

type clientOptions struct {
	authOptions

	RESTHost string // optional; overwrite endpoint hostname for REST client
	// Deprecated: The library will automatically use default fallback hosts when a custom REST host or custom fallback hosts aren't provided.
	FallbackHostsUseDefault bool

	FallbackHosts   []string
	RealtimeHost    string // optional; overwrite endpoint hostname for Realtime client
	Environment     string // optional; prefixes both hostname with the environment string
	Port            int    // optional: port to use for non-TLS connections and requests
	TLSPort         int    // optional: port to use for TLS connections and requests
	ClientID        string // optional; required for managing realtime presence of the current client
	Recover         string // optional; used to recover client state
	TransportParams url.Values

	// max number of fallback hosts to use as a fallback.
	HTTPMaxRetryCount int
	// HTTPRequestTimeout is the timeout for getting a response for outgoing HTTP requests.
	//
	// Will only be used if no custom HTTPClient is set.
	HTTPRequestTimeout time.Duration

	// The period in milliseconds before HTTP requests are retried against the
	// default endpoint
	//
	// spec TO3l10
	FallbackRetryTimeout time.Duration

	NoTLS            bool // when true REST and realtime client won't use TLS
	NoConnect        bool // when true realtime client will not attempt to connect automatically
	NoEcho           bool // when true published messages will not be echoed back
	NoQueueing       bool // when true drops messages published during regaining connection
	NoBinaryProtocol bool // when true uses JSON for network serialization protocol instead of MsgPack

	// When true idempotent rest publishing will be enabled.
	// Spec TO3n
	IdempotentRESTPublishing bool

	// TimeoutConnect is the time period after which connect request is failed.
	//
	// Deprecated: use RealtimeRequestTimeout instead.
	TimeoutConnect    time.Duration
	TimeoutDisconnect time.Duration // time period after which disconnect request is failed

	ConnectionStateTTL time.Duration //(DF1a)

	// RealtimeRequestTimeout is the timeout for realtime connection establishment
	// and each subsequent operation.
	RealtimeRequestTimeout time.Duration

	// DisconnectedRetryTimeout is the time to wait after a disconnection before
	// attempting an automatic reconnection, if still disconnected.
	DisconnectedRetryTimeout time.Duration
	SuspendedRetryTimeout    time.Duration
	ChannelRetryTimeout      time.Duration
	HTTPOpenTimeout          time.Duration

	// Dial specifies the dial function for creating message connections used
	// by Realtime.
	//
	// If Dial is nil, the default websocket connection is used.
	Dial func(protocol string, u *url.URL, timeout time.Duration) (proto.Conn, error)

	// HTTPClient specifies the client used for HTTP communication by REST.
	//
	// If HTTPClient is nil, a client configured with default settings is used.
	HTTPClient *http.Client

	//When provided this will be used on every request.
	Trace *httptrace.ClientTrace

	// Now returns the time the library should take as current.
	Now   func() time.Time
	After func(context.Context, time.Duration) <-chan time.Time

	LogLevel   LogLevel
	LogHandler Logger
}

func (opts *clientOptions) validate() error {
	_, err := opts.getFallbackHosts()
	if err != nil {
		logger := opts.LogHandler
		logger.Printf(LogError, "Error getting fallbackHosts : %v", err.Error())
		return err
	}
	return nil
}

func (opts *clientOptions) isProductionEnvironment() bool {
	env := opts.Environment
	return empty(env) || strings.EqualFold(env, "production")
}

func (opts *clientOptions) activePort() (port int, isDefault bool) {
	if opts.NoTLS {
		port = opts.Port
		if port == 0 {
			port = defaultOptions.Port
		}
		if port == defaultOptions.Port {
			isDefault = true
		}
		return
	}
	port = opts.TLSPort
	if port == 0 {
		port = defaultOptions.TLSPort
	}
	if port == defaultOptions.TLSPort {
		isDefault = true
	}
	return
}

func (opts *clientOptions) getRestHost() string {
	if !empty(opts.RESTHost) {
		return opts.RESTHost
	}
	if !opts.isProductionEnvironment() {
		return opts.Environment + "-" + defaultOptions.RESTHost
	}
	return defaultOptions.RESTHost
}

func (opts *clientOptions) getRealtimeHost() string {
	if !empty(opts.RealtimeHost) {
		return opts.RealtimeHost
	}
	if !empty(opts.RESTHost) {
		logger := opts.LogHandler
		logger.Printf(LogWarning, "restHost is set to %s but realtimeHost is not set so setting realtimeHost to %s too. If this is not what you want, please set realtimeHost explicitly.", opts.RESTHost, opts.RealtimeHost)
		return opts.RESTHost
	}
	if !opts.isProductionEnvironment() {
		return opts.Environment + "-" + defaultOptions.RealtimeHost
	}
	return defaultOptions.RealtimeHost
}

func empty(s string) bool {
	return len(strings.TrimSpace(s)) == 0
}

func (opts *clientOptions) restURL() (restUrl string) {
	restHost := opts.getRestHost()
	port, _ := opts.activePort()
	baseUrl := net.JoinHostPort(restHost, strconv.Itoa(port))
	if opts.NoTLS {
		return "http://" + baseUrl
	}
	return "https://" + baseUrl
}

func (opts *clientOptions) realtimeURL() (realtimeUrl string) {
	realtimeHost := opts.getRealtimeHost()
	port, _ := opts.activePort()
	baseUrl := net.JoinHostPort(realtimeHost, strconv.Itoa(port))
	if opts.NoTLS {
		return "ws://" + baseUrl
	}
	return "wss://" + baseUrl
}

func (opts *clientOptions) getFallbackHosts() ([]string, error) {
	logger := opts.LogHandler
	_, isDefaultPort := opts.activePort()
	if opts.FallbackHostsUseDefault {
		if opts.FallbackHosts != nil {
			return nil, errors.New("fallbackHosts and fallbackHostsUseDefault cannot both be set")
		}
		if !isDefaultPort {
			return nil, errors.New("fallbackHostsUseDefault cannot be set when port or tlsPort are set")
		}
		if !empty(opts.Environment) {
			logger.Printf(LogWarning, "Deprecated fallbackHostsUseDefault : There is no longer a need to set this when the environment option is also set since the library can generate the correct fallback hosts using the environment option.")
		}
		logger.Printf(LogWarning, "Deprecated fallbackHostsUseDefault : using default fallbackhosts")
		return defaultOptions.FallbackHosts, nil
	}
	if opts.FallbackHosts == nil && empty(opts.RESTHost) && empty(opts.RealtimeHost) && isDefaultPort {
		if opts.isProductionEnvironment() {
			return defaultOptions.FallbackHosts, nil
		}
		return getEnvFallbackHosts(opts.Environment), nil
	}
	return opts.FallbackHosts, nil
}

func (opts *clientOptions) timeoutConnect() time.Duration {
	if opts.TimeoutConnect != 0 {
		return opts.TimeoutConnect
	}
	return defaultOptions.RealtimeRequestTimeout
}

func (opts *clientOptions) timeoutDisconnect() time.Duration {
	if opts.TimeoutDisconnect != 0 {
		return opts.TimeoutDisconnect
	}
	return defaultOptions.TimeoutDisconnect
}

func (opts *clientOptions) fallbackRetryTimeout() time.Duration {
	if opts.FallbackRetryTimeout != 0 {
		return opts.FallbackRetryTimeout
	}
	return defaultOptions.FallbackRetryTimeout
}

func (opts *clientOptions) realtimeRequestTimeout() time.Duration {
	if opts.RealtimeRequestTimeout != 0 {
		return opts.RealtimeRequestTimeout
	}
	return defaultOptions.RealtimeRequestTimeout
}
func (opts *clientOptions) connectionStateTTL() time.Duration {
	if opts.ConnectionStateTTL != 0 {
		return opts.ConnectionStateTTL
	}
	return defaultOptions.ConnectionStateTTL
}

func (opts *clientOptions) disconnectedRetryTimeout() time.Duration {
	if opts.DisconnectedRetryTimeout != 0 {
		return opts.DisconnectedRetryTimeout
	}
	return defaultOptions.DisconnectedRetryTimeout
}

func (opts *clientOptions) httpOpenTimeout() time.Duration {
	if opts.HTTPOpenTimeout != 0 {
		return opts.HTTPOpenTimeout
	}
	return defaultOptions.HTTPOpenTimeout
}

func (opts *clientOptions) suspendedRetryTimeout() time.Duration {
	if opts.SuspendedRetryTimeout != 0 {
		return opts.SuspendedRetryTimeout
	}
	return defaultOptions.SuspendedRetryTimeout
}

func (opts *clientOptions) httpclient() *http.Client {
	if opts.HTTPClient != nil {
		return opts.HTTPClient
	}
	return &http.Client{
		Timeout: opts.HTTPRequestTimeout,
	}
}

func (opts *clientOptions) protocol() string {
	if opts.NoBinaryProtocol {
		return protocolJSON
	}
	return protocolMsgPack
}

func (opts *clientOptions) idempotentRESTPublishing() bool {
	return opts.IdempotentRESTPublishing
}

type ScopeParams struct {
	Start time.Time
	End   time.Time
	Unit  string
}

func (s ScopeParams) EncodeValues(out *url.Values) error {
	if !s.Start.IsZero() && !s.End.IsZero() && s.Start.After(s.End) {
		return fmt.Errorf("start mzust be before end")
	}
	if !s.Start.IsZero() {
		out.Set("start", strconv.FormatInt(unixMilli(s.Start), 10))
	}
	if !s.End.IsZero() {
		out.Set("end", strconv.FormatInt(unixMilli(s.End), 10))
	}
	if s.Unit != "" {
		out.Set("unit", s.Unit)
	}
	return nil
}

type PaginateParams struct {
	ScopeParams
	Limit     int
	Direction string
}

func (p *PaginateParams) EncodeValues(out *url.Values) error {
	if p.Limit < 0 {
		out.Set("limit", strconv.Itoa(100))
	} else if p.Limit != 0 {
		out.Set("limit", strconv.Itoa(p.Limit))
	}
	switch p.Direction {
	case "":
		break
	case "backwards", "forwards":
		out.Set("direction", p.Direction)
		break
	default:
		return fmt.Errorf("Invalid value for direction: %s", p.Direction)
	}
	p.ScopeParams.EncodeValues(out)
	return nil
}

// A ClientOption configures a REST or Realtime instance.
//
// See: https://www.ably.io/documentation/realtime/usage#client-options
type ClientOption func(*clientOptions)

// An AuthOption configures authentication/authorization for a REST or Realtime
// instance or operation.
type AuthOption func(*authOptions)

// A Tokener is or can be used to get a TokenDetails.
type Tokener interface {
	IsTokener()
	isTokener()
}

// A TokenString is the string representation of an authentication token.
type TokenString string

func (TokenString) IsTokener() {}
func (TokenString) isTokener() {}

func AuthWithCallback(authCallback func(context.Context, TokenParams) (Tokener, error)) AuthOption {
	return func(os *authOptions) {
		os.AuthCallback = authCallback
	}
}

func AuthWithParams(params url.Values) AuthOption {
	return func(os *authOptions) {
		os.AuthParams = params
	}
}

func AuthWithURL(url string) AuthOption {
	return func(os *authOptions) {
		os.AuthURL = url
	}
}

func AuthWithMethod(method string) AuthOption {
	return func(os *authOptions) {
		os.AuthMethod = method
	}
}

func AuthWithHeaders(headers http.Header) AuthOption {
	return func(os *authOptions) {
		os.AuthHeaders = headers
	}
}

func AuthWithKey(key string) AuthOption {
	return func(os *authOptions) {
		os.Key = key
	}
}

func AuthWithQueryTime(queryTime bool) AuthOption {
	return func(os *authOptions) {
		os.UseQueryTime = queryTime
	}
}

func AuthWithToken(token string) AuthOption {
	return func(os *authOptions) {
		os.Token = token
	}
}

func AuthWithTokenDetails(details *TokenDetails) AuthOption {
	return func(os *authOptions) {
		os.TokenDetails = details
	}
}

func AuthWithUseTokenAuth(use bool) AuthOption {
	return func(os *authOptions) {
		os.UseTokenAuth = use
	}
}

func WithAuthCallback(authCallback func(context.Context, TokenParams) (Tokener, error)) ClientOption {
	return func(os *clientOptions) {
		os.AuthCallback = authCallback
	}
}

func WithAuthParams(params url.Values) ClientOption {
	return func(os *clientOptions) {
		os.AuthParams = params
	}
}

func WithAuthURL(url string) ClientOption {
	return func(os *clientOptions) {
		os.AuthURL = url
	}
}

func WithAuthMethod(method string) ClientOption {
	return func(os *clientOptions) {
		os.AuthMethod = method
	}
}

func WithAuthHeaders(headers http.Header) ClientOption {
	return func(os *clientOptions) {
		os.AuthHeaders = headers
	}
}

func WithKey(key string) ClientOption {
	return func(os *clientOptions) {
		os.Key = key
	}
}

func WithDefaultTokenParams(params TokenParams) ClientOption {
	return func(os *clientOptions) {
		os.DefaultTokenParams = &params
	}
}

func WithQueryTime(queryTime bool) ClientOption {
	return func(os *clientOptions) {
		os.UseQueryTime = queryTime
	}
}

func WithToken(token string) ClientOption {
	return func(os *clientOptions) {
		os.Token = token
	}
}

func WithTokenDetails(details *TokenDetails) ClientOption {
	return func(os *clientOptions) {
		os.TokenDetails = details
	}
}

func WithUseTokenAuth(use bool) ClientOption {
	return func(os *clientOptions) {
		os.UseTokenAuth = use
	}
}

func WithAutoConnect(autoConnect bool) ClientOption {
	return func(os *clientOptions) {
		os.NoConnect = !autoConnect
	}
}

func WithClientID(clientID string) ClientOption {
	return func(os *clientOptions) {
		os.ClientID = clientID
	}
}

func AuthWithDefaultTokenParams(params TokenParams) AuthOption {
	return func(os *authOptions) {
		os.DefaultTokenParams = &params
	}
}

func WithEchoMessages(echo bool) ClientOption {
	return func(os *clientOptions) {
		os.NoEcho = !echo
	}
}

func WithEnvironment(env string) ClientOption {
	return func(os *clientOptions) {
		os.Environment = env
	}
}

func WithLogHandler(handler Logger) ClientOption {
	return func(os *clientOptions) {
		os.LogHandler = handler
	}
}

func WithLogLevel(level LogLevel) ClientOption {
	return func(os *clientOptions) {
		os.LogLevel = level
	}
}

func WithPort(port int) ClientOption {
	return func(os *clientOptions) {
		os.Port = port
	}
}

func WithQueueMessages(queue bool) ClientOption {
	return func(os *clientOptions) {
		os.NoQueueing = !queue
	}
}

func WithRESTHost(host string) ClientOption {
	return func(os *clientOptions) {
		os.RESTHost = host
	}
}

func WithHTTPRequestTimeout(timeout time.Duration) ClientOption {
	return func(os *clientOptions) {
		os.HTTPRequestTimeout = timeout
	}
}

func WithRealtimeHost(host string) ClientOption {
	return func(os *clientOptions) {
		os.RealtimeHost = host
	}
}

func WithFallbackHosts(hosts []string) ClientOption {
	return func(os *clientOptions) {
		os.FallbackHosts = hosts
	}
}

func WithRecover(key string) ClientOption {
	return func(os *clientOptions) {
		os.Recover = key
	}
}

func WithTLS(tls bool) ClientOption {
	return func(os *clientOptions) {
		os.NoTLS = !tls
	}
}

func WithTLSPort(port int) ClientOption {
	return func(os *clientOptions) {
		os.TLSPort = port
	}
}

func WithUseBinaryProtocol(use bool) ClientOption {
	return func(os *clientOptions) {
		os.NoBinaryProtocol = !use
	}
}

func WithTransportParams(params url.Values) ClientOption {
	return func(os *clientOptions) {
		os.TransportParams = params
	}
}

func WithDisconnectedRetryTimeout(d time.Duration) ClientOption {
	return func(os *clientOptions) {
		os.DisconnectedRetryTimeout = d
	}
}

func WithHTTPOpenTimeout(d time.Duration) ClientOption {
	return func(os *clientOptions) {
		os.HTTPOpenTimeout = d
	}
}

func WithRealtimeRequestTimeout(d time.Duration) ClientOption {
	return func(os *clientOptions) {
		os.RealtimeRequestTimeout = d
	}
}

func WithSuspendedRetryTimeout(d time.Duration) ClientOption {
	return func(os *clientOptions) {
		os.SuspendedRetryTimeout = d
	}
}

func WithChannelRetryTimeout(d time.Duration) ClientOption {
	return func(os *clientOptions) {
		os.ChannelRetryTimeout = d
	}
}

func WithHTTPMaxRetryCount(count int) ClientOption {
	return func(os *clientOptions) {
		os.HTTPMaxRetryCount = count
	}
}

func WithIdempotentRESTPublishing(idempotent bool) ClientOption {
	return func(os *clientOptions) {
		os.IdempotentRESTPublishing = idempotent
	}
}

func WithHTTPClient(client *http.Client) ClientOption {
	return func(os *clientOptions) {
		os.HTTPClient = client
	}
}

func WithFallbackHostsUseDefault(fallbackHostsUseDefault bool) ClientOption {
	return func(os *clientOptions) {
		os.FallbackHostsUseDefault = fallbackHostsUseDefault
	}
}

func WithDial(dial func(protocol string, u *url.URL, timeout time.Duration) (proto.Conn, error)) ClientOption {
	return func(os *clientOptions) {
		os.Dial = dial
	}
}

func applyOptionsWithDefaults(opts ...ClientOption) *clientOptions {
	to := defaultOptions
	// No need to set hosts by default
	to.RESTHost = ""
	to.RealtimeHost = ""
	to.FallbackHosts = nil

	for _, set := range opts {
		set(&to)
	}

	if to.DefaultTokenParams == nil {
		to.DefaultTokenParams = &TokenParams{
			TTL: int64(60 * time.Minute / time.Millisecond),
		}
	}

	if to.LogHandler == nil {
		to.LogHandler = &stdLogger{Logger: log.New(os.Stderr, "", log.LstdFlags)}
	}
	to.LogHandler = filteredLogger{Logger: to.LogHandler, Level: to.LogLevel}

	return &to
}

func applyAuthOptionsWithDefaults(os ...AuthOption) *authOptions {
	to := defaultOptions.authOptions

	for _, set := range os {
		set(&to)
	}

	if to.DefaultTokenParams == nil {
		to.DefaultTokenParams = &TokenParams{
			TTL: int64(60 * time.Minute / time.Millisecond),
		}
	}

	return &to
}

func (o *clientOptions) contextWithTimeout(ctx context.Context, timeout time.Duration) (context.Context, context.CancelFunc) {
	return ablyutil.ContextWithTimeout(ctx, o.After, timeout)
}<|MERGE_RESOLUTION|>--- conflicted
+++ resolved
@@ -23,15 +23,11 @@
 	protocolMsgPack = "application/x-msgpack"
 
 	// restHost is the primary ably host .
-<<<<<<< HEAD
 	restHost         = "rest.ably.io"
+	realtimeHost     = "realtime.ably.io"
+	Port             = 80
+	TLSPort          = 443
 	internetCheckUrl = "https://internet-up.ably-realtime.com/is-the-internet-up.txt"
-=======
-	restHost     = "rest.ably.io"
-	realtimeHost = "realtime.ably.io"
-	Port         = 80
-	TLSPort      = 443
->>>>>>> 9b0dee50
 )
 
 var defaultOptions = clientOptions{
