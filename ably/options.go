package ably

import (
	"context"
	"fmt"
	"net"
	"net/http"
	"net/http/httptrace"
	"net/url"
	"strconv"
	"strings"
	"time"

	"github.com/ably/ably-go/ably/internal/ablyutil"
	"github.com/ably/ably-go/ably/proto"
)

const (
	protocolJSON    = "application/json"
	protocolMsgPack = "application/x-msgpack"

	// RestHost is the primary ably host .
	RestHost = "rest.ably.io"
)

var defaultOptions = &ClientOptions{
	RestHost:                 RestHost,
	FallbackHosts:            DefaultFallbackHosts(),
	HTTPMaxRetryCount:        3,
	RealtimeHost:             "realtime.ably.io",
<<<<<<< HEAD
	TimeoutConnect:           15 * time.Second,
	TimeoutDisconnect:        30 * time.Second,
=======
	TimeoutDisconnect:        30 * time.Second,
	RealtimeRequestTimeout:   10 * time.Second, // DF1b
	DisconnectedRetryTimeout: 15 * time.Second, // TO3l1
>>>>>>> 5e72e498
	TimeoutSuspended:         2 * time.Minute,
	FallbackRetryTimeout:     10 * time.Minute,
	IdempotentRestPublishing: false,
}

func DefaultFallbackHosts() []string {
	return []string{
		"a.ably-realtime.com",
		"b.ably-realtime.com",
		"c.ably-realtime.com",
		"d.ably-realtime.com",
		"e.ably-realtime.com",
	}
}

const (
	authBasic = 1 + iota
	authToken
)

type AuthOptions struct {
	// AuthCallback is called in order to obtain a signed token request.
	//
	// This enables a client to obtain token requests from another entity,
	// so tokens can be renewed without the client requiring access to keys.
	AuthCallback func(context.Context, TokenParams) (Tokener, error)

	// URL which is queried to obtain a signed token request.
	//
	// This enables a client to obtain token requests from another entity,
	// so tokens can be renewed without the client requiring access to keys.
	//
	// If AuthURL is non-empty and AuthCallback is nil, the Ably library
	// builds a req (*http.Request) which then is issued against the given AuthURL
	// in order to obtain authentication token. The response is expected to
	// carry a single token string in the payload when Content-Type header
	// is "text/plain" or JSON-encoded *ably.TokenDetails when the header
	// is "application/json".
	//
	// The req is built with the following values:
	//
	// GET requests:
	//
	//   - req.URL.RawQuery is encoded from *TokenParams and AuthParams
	//   - req.Header is set to AuthHeaders
	//
	// POST requests:
	//
	//   - req.Header is set to AuthHeaders
	//   - Content-Type is set to "application/x-www-form-urlencoded" and
	//     the payload is encoded from *TokenParams and AuthParams
	//
	AuthURL string

	// Key obtained from the dashboard.
	Key string

	// Token is an authentication token issued for this application against
	// a specific key and TokenParams.
	Token string

	// TokenDetails is an authentication token issued for this application against
	// a specific key and TokenParams.
	TokenDetails *TokenDetails

	// AuthMethod specifies which method, GET or POST, is used to query AuthURL
	// for the token information (*ably.TokenRequest or *ablyTokenDetails).
	//
	// If empty, GET is used by default.
	AuthMethod string

	// AuthHeaders are HTTP request headers to be included in any request made
	// to the AuthURL.
	AuthHeaders http.Header

	// AuthParams are HTTP query parameters to be included in any requset made
	// to the AuthURL.
	AuthParams url.Values

	// UseQueryTime when set to true, the time queried from Ably servers will
	// be used to sign the TokenRequest instead of using local time.
	UseQueryTime bool

	// Spec: TO3j11
	DefaultTokenParams *TokenParams

	// UseTokenAuth makes the Rest and Realtime clients always use token
	// authentication method.
	UseTokenAuth bool

	// Force when true makes the client request new token unconditionally.
	//
	// By default the client does not request new token if the current one
	// is still valid.
	Force bool
}

func (opts *AuthOptions) externalTokenAuthSupported() bool {
	return !(opts.Token == "" && opts.TokenDetails == nil && opts.AuthCallback == nil && opts.AuthURL == "")
}

func (opts *AuthOptions) merge(extra *AuthOptions, defaults bool) *AuthOptions {
	ablyutil.Merge(opts, extra, defaults)
	return opts
}

func (opts *AuthOptions) authMethod() string {
	if opts.AuthMethod != "" {
		return opts.AuthMethod
	}
	return "GET"
}

// KeyName gives the key name parsed from the Key field.
func (opts *AuthOptions) KeyName() string {
	if i := strings.IndexRune(opts.Key, ':'); i != -1 {
		return opts.Key[:i]
	}
	return ""
}

// KeySecret gives the key secret parsed from the Key field.
func (opts *AuthOptions) KeySecret() string {
	if i := strings.IndexRune(opts.Key, ':'); i != -1 {
		return opts.Key[i+1:]
	}
	return ""
}

type ClientOptions struct {
	AuthOptions

	RestHost                string // optional; overwrite endpoint hostname for REST client
	FallbackHostsUseDefault bool

	FallbackHosts   []string
	RealtimeHost    string        // optional; overwrite endpoint hostname for Realtime client
	Environment     string        // optional; prefixes both hostname with the environment string
	Port            int           // optional: port to use for non-TLS connections and requests
	TLSPort         int           // optional: port to use for TLS connections and requests
	ClientID        string        // optional; required for managing realtime presence of the current client
	Recover         string        // optional; used to recover client state
	Logger          LoggerOptions // optional; overwrite logging defaults
	TransportParams map[string]string

	// max number of fallback hosts to use as a fallback.
	HTTPMaxRetryCount int

	// The period in milliseconds before HTTP requests are retried against the
	// default endpoint
	//
	// spec TO3l10
	FallbackRetryTimeout time.Duration

	NoTLS            bool // when true REST and realtime client won't use TLS
	NoConnect        bool // when true realtime client will not attempt to connect automatically
	NoEcho           bool // when true published messages will not be echoed back
	NoQueueing       bool // when true drops messages published during regaining connection
	NoBinaryProtocol bool // when true uses JSON for network serialization protocol instead of MsgPack

	// When true idempotent rest publishing will be enabled.
	// Spec TO3n
	IdempotentRestPublishing bool
<<<<<<< HEAD
	TimeoutConnect           time.Duration // time period after which connect request is failed
	TimeoutDisconnect        time.Duration // time period after which disconnect request is failed
	TimeoutSuspended         time.Duration // time period after which no more reconnection attempts are performed
=======

	// TimeoutConnect is the time period after which connect request is failed.
	//
	// Deprecated: use RealtimeRequestTimeout instead.
	TimeoutConnect    time.Duration
	TimeoutDisconnect time.Duration // time period after which disconnect request is failed
	TimeoutSuspended  time.Duration // time period after which no more reconnection attempts are performed

	// RealtimeRequestTimeout is the timeout for realtime connection establishment
	// and each subsequent operation.
	RealtimeRequestTimeout time.Duration

	// DisconnectedRetryTimeout is the time to wait after a disconnection before
	// attempting an automatic reconnection, if still disconnected.
	DisconnectedRetryTimeout time.Duration
>>>>>>> 5e72e498

	// Dial specifies the dial function for creating message connections used
	// by Realtime.
	//
	// If Dial is nil, the default websocket connection is used.
	Dial func(protocol string, u *url.URL) (proto.Conn, error)

	// Listener if set, will be automatically registered with On method for every
	// realtime connection and realtime channel created by realtime client.
	// The listener will receive events for all state transitions.
	Listener chan<- State

	// HTTPClient specifies the client used for HTTP communication by RestClient.
	//
	// If HTTPClient is nil, the http.DefaultClient is used.
	HTTPClient *http.Client

	//When provided this will be used on every request.
	Trace *httptrace.ClientTrace
}

func NewClientOptions(key string) *ClientOptions {
	return &ClientOptions{
		AuthOptions: AuthOptions{
			Key: key,
		},
	}
}

func (opts *ClientOptions) timeoutConnect() time.Duration {
	if opts.TimeoutConnect != 0 {
		return opts.TimeoutConnect
	}
	return defaultOptions.RealtimeRequestTimeout
}

func (opts *ClientOptions) timeoutDisconnect() time.Duration {
	if opts.TimeoutDisconnect != 0 {
		return opts.TimeoutDisconnect
	}
	return defaultOptions.TimeoutDisconnect
}

func (opts *ClientOptions) timeoutSuspended() time.Duration {
	if opts.TimeoutSuspended != 0 {
		return opts.TimeoutSuspended
	}
	return defaultOptions.TimeoutSuspended
}

func (opts *ClientOptions) fallbackRetryTimeout() time.Duration {
	if opts.FallbackRetryTimeout != 0 {
		return opts.FallbackRetryTimeout
	}
	return defaultOptions.FallbackRetryTimeout
}

func (opts *ClientOptions) realtimeRequestTimeout() time.Duration {
	if opts.RealtimeRequestTimeout != 0 {
		return opts.RealtimeRequestTimeout
	}
	return defaultOptions.RealtimeRequestTimeout
}

func (opts *ClientOptions) disconnectedRetryTimeout() time.Duration {
	if opts.DisconnectedRetryTimeout != 0 {
		return opts.DisconnectedRetryTimeout
	}
	return defaultOptions.DisconnectedRetryTimeout
}

func (opts *ClientOptions) restURL() string {
	host := opts.RestHost
	if host == "" {
		host = defaultOptions.RestHost
		if opts.Environment == "production" {
			opts.Environment = ""
		}
		if opts.Environment != "" {
			host = opts.Environment + "-" + host
		}
	}
	if opts.NoTLS {
		port := opts.Port
		if port == 0 {
			port = 80
		}
		return "http://" + net.JoinHostPort(host, strconv.FormatInt(int64(port), 10))
	} else {
		port := opts.TLSPort
		if port == 0 {
			port = 443
		}
		return "https://" + net.JoinHostPort(host, strconv.FormatInt(int64(port), 10))
	}
}

func (opts *ClientOptions) realtimeURL() string {
	host := opts.RealtimeHost
	if host == "" {
		host = defaultOptions.RealtimeHost
		if opts.Environment == "production" {
			opts.Environment = ""
		}
		if opts.Environment != "" {
			host = opts.Environment + "-" + host
		}
	}
	if opts.NoTLS {
		port := opts.Port
		if port == 0 {
			port = 80
		}
		return "ws://" + net.JoinHostPort(host, strconv.FormatInt(int64(port), 10))
	} else {
		port := opts.TLSPort
		if port == 0 {
			port = 443
		}
		return "wss://" + net.JoinHostPort(host, strconv.FormatInt(int64(port), 10))
	}
}

func (opts *ClientOptions) httpclient() *http.Client {
	if opts.HTTPClient != nil {
		return opts.HTTPClient
	}
	return http.DefaultClient
}

func (opts *ClientOptions) protocol() string {
	if opts.NoBinaryProtocol {
		return protocolJSON
	}
	return protocolMsgPack
}

func (opts *ClientOptions) idempotentRestPublishing() bool {
	return opts.IdempotentRestPublishing
}

// Time returns the given time as a timestamp in milliseconds since epoch.
func Time(t time.Time) int64 {
	return t.UnixNano() / int64(time.Millisecond)
}

// TimeNow returns current time as a timestamp in milliseconds since epoch.
func TimeNow() int64 {
	return Time(time.Now())
}

// Duration returns converts the given duration to milliseconds.
func Duration(d time.Duration) int64 {
	return int64(d / time.Millisecond)
}

// This needs to use a timestamp in millisecond
// Use the previous function to generate them from a time.Time struct.
type ScopeParams struct {
	Start int64
	End   int64
	Unit  string
}

func (s *ScopeParams) EncodeValues(out *url.Values) error {
	if s.Start != 0 && s.End != 0 && s.Start > s.End {
		return fmt.Errorf("start must be before end")
	}
	if s.Start != 0 {
		out.Set("start", strconv.FormatInt(s.Start, 10))
	}
	if s.End != 0 {
		out.Set("end", strconv.FormatInt(s.End, 10))
	}
	if s.Unit != "" {
		out.Set("unit", s.Unit)
	}
	return nil
}

type PaginateParams struct {
	ScopeParams
	Limit     int
	Direction string
}

func (p *PaginateParams) EncodeValues(out *url.Values) error {
	if p.Limit < 0 {
		out.Set("limit", strconv.Itoa(100))
	} else if p.Limit != 0 {
		out.Set("limit", strconv.Itoa(p.Limit))
	}
	switch p.Direction {
	case "":
		break
	case "backwards", "forwards":
		out.Set("direction", p.Direction)
		break
	default:
		return fmt.Errorf("Invalid value for direction: %s", p.Direction)
	}
	p.ScopeParams.EncodeValues(out)
	return nil
}

type ClientOptionsV12 []func(*ClientOptions)

// A Tokener is or can be used to get a TokenDetails.
type Tokener interface {
	IsTokener()
	isTokener()
}

// A TokenString is the string representation of an authentication token.
type TokenString string

func (TokenString) IsTokener() {}
func (TokenString) isTokener() {}

func (os ClientOptionsV12) AuthCallback(authCallback func(context.Context, TokenParams) (Tokener, error)) ClientOptionsV12 {
	return append(os, func(os *ClientOptions) {
		os.AuthCallback = authCallback
	})
}

func (os ClientOptionsV12) DefaultTokenParams(params TokenParams) ClientOptionsV12 {
	return append(os, func(os *ClientOptions) {
		os.DefaultTokenParams = &params
	})
}

func (os ClientOptionsV12) applyWithDefaults(to *ClientOptions) {
	for _, set := range os {
		set(to)
	}

	if to.DefaultTokenParams == nil {
		to.DefaultTokenParams = &TokenParams{
			TTL: int64(60 * time.Minute / time.Millisecond),
		}
	}
}<|MERGE_RESOLUTION|>--- conflicted
+++ resolved
@@ -28,14 +28,9 @@
 	FallbackHosts:            DefaultFallbackHosts(),
 	HTTPMaxRetryCount:        3,
 	RealtimeHost:             "realtime.ably.io",
-<<<<<<< HEAD
-	TimeoutConnect:           15 * time.Second,
-	TimeoutDisconnect:        30 * time.Second,
-=======
 	TimeoutDisconnect:        30 * time.Second,
 	RealtimeRequestTimeout:   10 * time.Second, // DF1b
 	DisconnectedRetryTimeout: 15 * time.Second, // TO3l1
->>>>>>> 5e72e498
 	TimeoutSuspended:         2 * time.Minute,
 	FallbackRetryTimeout:     10 * time.Minute,
 	IdempotentRestPublishing: false,
@@ -199,11 +194,6 @@
 	// When true idempotent rest publishing will be enabled.
 	// Spec TO3n
 	IdempotentRestPublishing bool
-<<<<<<< HEAD
-	TimeoutConnect           time.Duration // time period after which connect request is failed
-	TimeoutDisconnect        time.Duration // time period after which disconnect request is failed
-	TimeoutSuspended         time.Duration // time period after which no more reconnection attempts are performed
-=======
 
 	// TimeoutConnect is the time period after which connect request is failed.
 	//
@@ -219,7 +209,6 @@
 	// DisconnectedRetryTimeout is the time to wait after a disconnection before
 	// attempting an automatic reconnection, if still disconnected.
 	DisconnectedRetryTimeout time.Duration
->>>>>>> 5e72e498
 
 	// Dial specifies the dial function for creating message connections used
 	// by Realtime.
