package ably_test

import (
	"testing"

	"github.com/ably/ably-go/ably"
	"github.com/ably/ably-go/ably/internal/ablyutil"
)

func Test_RSC15_RestHostFallback(t *testing.T) {
	t.Parallel()

	t.Run("RSC15a: should get fallback hosts in random order", func(t *testing.T) {
		clientOptions := ably.NewClientOptions()
		restHosts := ably.NewRestHosts(clientOptions)
		// All expected hosts supposed to be tried upon
		expectedHosts := []string{
			"rest.ably.io",
			"a.ably-realtime.com",
			"b.ably-realtime.com",
			"c.ably-realtime.com",
			"d.ably-realtime.com",
			"e.ably-realtime.com",
		}

		// Get first preferred restHost
		var actualHosts []string
		prefHost := restHosts.GetPreferredHost()
		actualHosts = append(actualHosts, prefHost)

		// Get all fallback hosts in random order
<<<<<<< HEAD
		for true {
			fallbackHost := restHosts.NextFallbackHost()
			actualHosts = append(actualHosts, fallbackHost)
			if ablyutil.Empty(fallbackHost) {
				break
			}
		}
		assertElementsMatch(t, expectedHosts, actualHosts)
=======
		actualHosts = append(actualHosts, restHosts.GetAllRemainingFallbackHosts()...)

		assertNotDeepEquals(t, expectedHosts, actualHosts)
		assertDeepEquals(t, ablyutil.Sort(expectedHosts), ablyutil.Sort(actualHosts))
>>>>>>> 0b0cee0b
	})

	t.Run("RSC15a: should get fallback hosts when host is cached", func(t *testing.T) {
		clientOptions := ably.NewClientOptions()
		restHosts := ably.NewRestHosts(clientOptions)
		// All expected hosts supposed to be tried upon
		expectedHosts := []string{
			"rest.ably.io",
			"a.ably-realtime.com",
			"b.ably-realtime.com",
			"c.ably-realtime.com",
			"d.ably-realtime.com",
			"e.ably-realtime.com",
		}

		// cache the restHosts
		restHosts.CacheHost("b.ably-realtime.com")

		// Get first preferred restHost
		var actualHosts []string
		prefHost := restHosts.GetPreferredHost()
		assertEquals(t, "b.ably-realtime.com", prefHost)

		actualHosts = append(actualHosts, prefHost)

		// Get all fallback hosts in random order
<<<<<<< HEAD
		for true {
			fallbackHost := restHosts.NextFallbackHost()
			actualHosts = append(actualHosts, fallbackHost)
			if ablyutil.Empty(fallbackHost) {
				break
			}
		}
		assertElementsMatch(t, expectedHosts, actualHosts)
=======
		actualHosts = append(actualHosts, restHosts.GetAllRemainingFallbackHosts()...)

		assertNotDeepEquals(t, expectedHosts, actualHosts)
		assertDeepEquals(t, ablyutil.Sort(expectedHosts), ablyutil.Sort(actualHosts))
>>>>>>> 0b0cee0b
	})

	t.Run("RSC15a: should get all fallback hosts again, when visited hosts are cleared after reconnection", func(t *testing.T) {
		clientOptions := ably.NewClientOptions()
		restHosts := ably.NewRestHosts(clientOptions)
		// All expected hosts supposed to be tried upon
		expectedHosts := []string{
			"rest.ably.io",
			"a.ably-realtime.com",
			"b.ably-realtime.com",
			"c.ably-realtime.com",
			"d.ably-realtime.com",
			"e.ably-realtime.com",
		}

		// Get first preferred restHost
		var actualHosts []string
		restHosts.GetPreferredHost()

		// Get some fallback hosts
		restHosts.NextFallbackHost()
		restHosts.NextFallbackHost()

		// Clear visited hosts, after reconnection
		restHosts.ResetVisitedFallbackHosts()

		// Get all fallback hosts in random order
<<<<<<< HEAD
		for true {
			fallbackHost := restHosts.NextFallbackHost()
			actualHosts = append(actualHosts, fallbackHost)
			if ablyutil.Empty(fallbackHost) {
				break
			}
		}
		assertElementsMatch(t, expectedHosts, actualHosts)
=======
		actualHosts = append(actualHosts, restHosts.GetAllRemainingFallbackHosts()...)

		assertNotDeepEquals(t, expectedHosts, actualHosts)
		assertDeepEquals(t, ablyutil.Sort(expectedHosts), ablyutil.Sort(actualHosts))
>>>>>>> 0b0cee0b
	})

	t.Run("RSC15a: should get all fallback hosts, including primary host when preferred host is not requested", func(t *testing.T) {
		clientOptions := ably.NewClientOptions()
		restHosts := ably.NewRestHosts(clientOptions)
		// All expected hosts supposed to be tried upon
		expectedHosts := []string{
			"rest.ably.io",
			"a.ably-realtime.com",
			"b.ably-realtime.com",
			"c.ably-realtime.com",
			"d.ably-realtime.com",
			"e.ably-realtime.com",
		}

		var actualHosts []string

		// Get all fallback hosts in random order
<<<<<<< HEAD
		for true {
			fallbackHost := restHosts.NextFallbackHost()
			actualHosts = append(actualHosts, fallbackHost)
			if ablyutil.Empty(fallbackHost) {
				break
			}
		}
		assertElementsMatch(t, expectedHosts, actualHosts)
=======
		actualHosts = append(actualHosts, restHosts.GetAllRemainingFallbackHosts()...)

		assertNotDeepEquals(t, expectedHosts, actualHosts)
		assertDeepEquals(t, ablyutil.Sort(expectedHosts), ablyutil.Sort(actualHosts))
>>>>>>> 0b0cee0b
	})

	t.Run("RSC15e: should return primary host if not cached", func(t *testing.T) {
		clientOptions := ably.NewClientOptions()
		restHosts := ably.NewRestHosts(clientOptions)
		prefHost := restHosts.GetPreferredHost()
		assertEquals(t, "rest.ably.io", prefHost)
	})

	t.Run("RSC15e, RSC15f: should return cached host when set", func(t *testing.T) {
		clientOptions := ably.NewClientOptions()
		restHosts := ably.NewRestHosts(clientOptions)
		restHosts.CacheHost("custom-ably.rest")
		prefHost := restHosts.GetPreferredHost()
		assertEquals(t, "custom-ably.rest", prefHost)
	})

	t.Run("should get remaining fallback hosts count", func(t *testing.T) {
		clientOptions := ably.NewClientOptions()
		restHosts := ably.NewRealtimeHosts(clientOptions)

		// Get first preferred restHost
		restHosts.GetPreferredHost()

		assertEquals(t, 5, restHosts.FallbackHostsRemaining())
		// Get some fallback hosts
		restHosts.NextFallbackHost()
		assertEquals(t, 4, restHosts.FallbackHostsRemaining())

		restHosts.NextFallbackHost()
		assertEquals(t, 3, restHosts.FallbackHostsRemaining())

		restHosts.NextFallbackHost()
		restHosts.NextFallbackHost()
		restHosts.NextFallbackHost()

		assertEquals(t, 0, restHosts.FallbackHostsRemaining())
	})
}

func Test_RTN17_RealtimeHostFallback(t *testing.T) {
	t.Parallel()
	t.Run("RTN17a: should always get primary host as pref. host", func(t *testing.T) {
		clientOptions := ably.NewClientOptions()
		realtimeHosts := ably.NewRealtimeHosts(clientOptions)
		prefHost := realtimeHosts.GetPreferredHost()
		assertEquals(t, "realtime.ably.io", prefHost)
	})

	t.Run("RTN17a: should always get primary host as pref. host", func(t *testing.T) {
		clientOptions := ably.NewClientOptions(ably.WithRealtimeHost("custom-realtime.ably.io"))
		realtimeHosts := ably.NewRealtimeHosts(clientOptions)
		prefHost := realtimeHosts.GetPreferredHost()
		assertEquals(t, "custom-realtime.ably.io", prefHost)
	})

	t.Run("RTN17c, RSC15g: should get fallback hosts in random order", func(t *testing.T) {
		clientOptions := ably.NewClientOptions()
		realtimeHosts := ably.NewRealtimeHosts(clientOptions)
		// All expected hosts supposed to be tried upon
		expectedHosts := []string{
			"realtime.ably.io",
			"a.ably-realtime.com",
			"b.ably-realtime.com",
			"c.ably-realtime.com",
			"d.ably-realtime.com",
			"e.ably-realtime.com",
		}

		// Get first preferred restHost
		var actualHosts []string
		prefHost := realtimeHosts.GetPreferredHost()
		actualHosts = append(actualHosts, prefHost)

		// Get all fallback hosts in random order
<<<<<<< HEAD
		for true {
			fallbackHost := realtimeHosts.NextFallbackHost()
			actualHosts = append(actualHosts, fallbackHost)
			if ablyutil.Empty(fallbackHost) {
				break
			}
		}
		assertElementsMatch(t, expectedHosts, actualHosts)
=======
		actualHosts = append(actualHosts, realtimeHosts.GetAllRemainingFallbackHosts()...)

		assertNotDeepEquals(t, expectedHosts, actualHosts)
		assertDeepEquals(t, ablyutil.Sort(expectedHosts), ablyutil.Sort(actualHosts))
>>>>>>> 0b0cee0b
	})

	t.Run("RTN17c, RSC15g: should get all fallback hosts again, when visited hosts are cleared after reconnection", func(t *testing.T) {
		clientOptions := ably.NewClientOptions()
		realtimeHosts := ably.NewRealtimeHosts(clientOptions)
		// All expected hosts supposed to be tried upon
		expectedHosts := []string{
			"realtime.ably.io",
			"a.ably-realtime.com",
			"b.ably-realtime.com",
			"c.ably-realtime.com",
			"d.ably-realtime.com",
			"e.ably-realtime.com",
		}

		// Get first preferred restHost
		var actualHosts []string
		realtimeHosts.GetPreferredHost()

		// Get some fallback hosts
		realtimeHosts.NextFallbackHost()
		realtimeHosts.NextFallbackHost()

		// Clear visited hosts, after reconnection
		realtimeHosts.ResetVisitedFallbackHosts()

		// Get all fallback hosts in random order
<<<<<<< HEAD
		for true {
			fallbackHost := realtimeHosts.NextFallbackHost()
			actualHosts = append(actualHosts, fallbackHost)
			if ablyutil.Empty(fallbackHost) {
				break
			}
		}
		assertElementsMatch(t, expectedHosts, actualHosts)
=======
		actualHosts = append(actualHosts, realtimeHosts.GetAllRemainingFallbackHosts()...)

		assertNotDeepEquals(t, expectedHosts, actualHosts)
		assertDeepEquals(t, ablyutil.Sort(expectedHosts), ablyutil.Sort(actualHosts))
>>>>>>> 0b0cee0b
	})

	t.Run("RTN17c, RSC15g: should get all fallback hosts, including primary host when preferred host is not requested", func(t *testing.T) {
		clientOptions := ably.NewClientOptions()
		realtimeHosts := ably.NewRealtimeHosts(clientOptions)
		// All expected hosts supposed to be tried upon
		expectedHosts := []string{
			"realtime.ably.io",
			"a.ably-realtime.com",
			"b.ably-realtime.com",
			"c.ably-realtime.com",
			"d.ably-realtime.com",
			"e.ably-realtime.com",
		}

		var actualHosts []string

		// Get all fallback hosts in random order
<<<<<<< HEAD
		for true {
			fallbackHost := realtimeHosts.NextFallbackHost()
			actualHosts = append(actualHosts, fallbackHost)
			if ablyutil.Empty(fallbackHost) {
				break
			}
		}
		assertElementsMatch(t, expectedHosts, actualHosts)
=======
		actualHosts = append(actualHosts, realtimeHosts.GetAllRemainingFallbackHosts()...)

		assertNotDeepEquals(t, expectedHosts, actualHosts)
		assertDeepEquals(t, ablyutil.Sort(expectedHosts), ablyutil.Sort(actualHosts))
>>>>>>> 0b0cee0b
	})

	t.Run("RTN17e: rest host should use active realtime host as pref. host", func(t *testing.T) {
		clientOptions := ably.NewClientOptions()
		restHosts := ably.NewRestHosts(clientOptions)
		restHosts.SetPrimaryFallbackHost("custom-ably.realtime") // set by realtime in accordance with active connection with given host
		prefHost := restHosts.GetPreferredHost()
		assertEquals(t, "custom-ably.realtime", prefHost)
	})

	t.Run("should get remaining fallback hosts count", func(t *testing.T) {
		clientOptions := ably.NewClientOptions()
		realtimeHosts := ably.NewRealtimeHosts(clientOptions)

		// Get first preferred restHost
		realtimeHosts.GetPreferredHost()

		assertEquals(t, 5, realtimeHosts.FallbackHostsRemaining())
		// Get some fallback hosts
		realtimeHosts.NextFallbackHost()
		assertEquals(t, 4, realtimeHosts.FallbackHostsRemaining())

		realtimeHosts.NextFallbackHost()
		assertEquals(t, 3, realtimeHosts.FallbackHostsRemaining())

		realtimeHosts.NextFallbackHost()
		realtimeHosts.NextFallbackHost()
		realtimeHosts.NextFallbackHost()

		assertEquals(t, 0, realtimeHosts.FallbackHostsRemaining())
	})
}<|MERGE_RESOLUTION|>--- conflicted
+++ resolved
@@ -29,21 +29,10 @@
 		actualHosts = append(actualHosts, prefHost)
 
 		// Get all fallback hosts in random order
-<<<<<<< HEAD
-		for true {
-			fallbackHost := restHosts.NextFallbackHost()
-			actualHosts = append(actualHosts, fallbackHost)
-			if ablyutil.Empty(fallbackHost) {
-				break
-			}
-		}
-		assertElementsMatch(t, expectedHosts, actualHosts)
-=======
-		actualHosts = append(actualHosts, restHosts.GetAllRemainingFallbackHosts()...)
-
-		assertNotDeepEquals(t, expectedHosts, actualHosts)
-		assertDeepEquals(t, ablyutil.Sort(expectedHosts), ablyutil.Sort(actualHosts))
->>>>>>> 0b0cee0b
+		actualHosts = append(actualHosts, restHosts.GetAllRemainingFallbackHosts()...)
+
+		assertNotDeepEquals(t, expectedHosts, actualHosts)
+		assertDeepEquals(t, ablyutil.Sort(expectedHosts), ablyutil.Sort(actualHosts))
 	})
 
 	t.Run("RSC15a: should get fallback hosts when host is cached", func(t *testing.T) {
@@ -70,21 +59,10 @@
 		actualHosts = append(actualHosts, prefHost)
 
 		// Get all fallback hosts in random order
-<<<<<<< HEAD
-		for true {
-			fallbackHost := restHosts.NextFallbackHost()
-			actualHosts = append(actualHosts, fallbackHost)
-			if ablyutil.Empty(fallbackHost) {
-				break
-			}
-		}
-		assertElementsMatch(t, expectedHosts, actualHosts)
-=======
-		actualHosts = append(actualHosts, restHosts.GetAllRemainingFallbackHosts()...)
-
-		assertNotDeepEquals(t, expectedHosts, actualHosts)
-		assertDeepEquals(t, ablyutil.Sort(expectedHosts), ablyutil.Sort(actualHosts))
->>>>>>> 0b0cee0b
+		actualHosts = append(actualHosts, restHosts.GetAllRemainingFallbackHosts()...)
+
+		assertNotDeepEquals(t, expectedHosts, actualHosts)
+		assertDeepEquals(t, ablyutil.Sort(expectedHosts), ablyutil.Sort(actualHosts))
 	})
 
 	t.Run("RSC15a: should get all fallback hosts again, when visited hosts are cleared after reconnection", func(t *testing.T) {
@@ -112,21 +90,10 @@
 		restHosts.ResetVisitedFallbackHosts()
 
 		// Get all fallback hosts in random order
-<<<<<<< HEAD
-		for true {
-			fallbackHost := restHosts.NextFallbackHost()
-			actualHosts = append(actualHosts, fallbackHost)
-			if ablyutil.Empty(fallbackHost) {
-				break
-			}
-		}
-		assertElementsMatch(t, expectedHosts, actualHosts)
-=======
-		actualHosts = append(actualHosts, restHosts.GetAllRemainingFallbackHosts()...)
-
-		assertNotDeepEquals(t, expectedHosts, actualHosts)
-		assertDeepEquals(t, ablyutil.Sort(expectedHosts), ablyutil.Sort(actualHosts))
->>>>>>> 0b0cee0b
+		actualHosts = append(actualHosts, restHosts.GetAllRemainingFallbackHosts()...)
+
+		assertNotDeepEquals(t, expectedHosts, actualHosts)
+		assertDeepEquals(t, ablyutil.Sort(expectedHosts), ablyutil.Sort(actualHosts))
 	})
 
 	t.Run("RSC15a: should get all fallback hosts, including primary host when preferred host is not requested", func(t *testing.T) {
@@ -145,21 +112,10 @@
 		var actualHosts []string
 
 		// Get all fallback hosts in random order
-<<<<<<< HEAD
-		for true {
-			fallbackHost := restHosts.NextFallbackHost()
-			actualHosts = append(actualHosts, fallbackHost)
-			if ablyutil.Empty(fallbackHost) {
-				break
-			}
-		}
-		assertElementsMatch(t, expectedHosts, actualHosts)
-=======
-		actualHosts = append(actualHosts, restHosts.GetAllRemainingFallbackHosts()...)
-
-		assertNotDeepEquals(t, expectedHosts, actualHosts)
-		assertDeepEquals(t, ablyutil.Sort(expectedHosts), ablyutil.Sort(actualHosts))
->>>>>>> 0b0cee0b
+		actualHosts = append(actualHosts, restHosts.GetAllRemainingFallbackHosts()...)
+
+		assertNotDeepEquals(t, expectedHosts, actualHosts)
+		assertDeepEquals(t, ablyutil.Sort(expectedHosts), ablyutil.Sort(actualHosts))
 	})
 
 	t.Run("RSC15e: should return primary host if not cached", func(t *testing.T) {
@@ -235,21 +191,10 @@
 		actualHosts = append(actualHosts, prefHost)
 
 		// Get all fallback hosts in random order
-<<<<<<< HEAD
-		for true {
-			fallbackHost := realtimeHosts.NextFallbackHost()
-			actualHosts = append(actualHosts, fallbackHost)
-			if ablyutil.Empty(fallbackHost) {
-				break
-			}
-		}
-		assertElementsMatch(t, expectedHosts, actualHosts)
-=======
 		actualHosts = append(actualHosts, realtimeHosts.GetAllRemainingFallbackHosts()...)
 
 		assertNotDeepEquals(t, expectedHosts, actualHosts)
 		assertDeepEquals(t, ablyutil.Sort(expectedHosts), ablyutil.Sort(actualHosts))
->>>>>>> 0b0cee0b
 	})
 
 	t.Run("RTN17c, RSC15g: should get all fallback hosts again, when visited hosts are cleared after reconnection", func(t *testing.T) {
@@ -277,21 +222,10 @@
 		realtimeHosts.ResetVisitedFallbackHosts()
 
 		// Get all fallback hosts in random order
-<<<<<<< HEAD
-		for true {
-			fallbackHost := realtimeHosts.NextFallbackHost()
-			actualHosts = append(actualHosts, fallbackHost)
-			if ablyutil.Empty(fallbackHost) {
-				break
-			}
-		}
-		assertElementsMatch(t, expectedHosts, actualHosts)
-=======
 		actualHosts = append(actualHosts, realtimeHosts.GetAllRemainingFallbackHosts()...)
 
 		assertNotDeepEquals(t, expectedHosts, actualHosts)
 		assertDeepEquals(t, ablyutil.Sort(expectedHosts), ablyutil.Sort(actualHosts))
->>>>>>> 0b0cee0b
 	})
 
 	t.Run("RTN17c, RSC15g: should get all fallback hosts, including primary host when preferred host is not requested", func(t *testing.T) {
@@ -310,21 +244,10 @@
 		var actualHosts []string
 
 		// Get all fallback hosts in random order
-<<<<<<< HEAD
-		for true {
-			fallbackHost := realtimeHosts.NextFallbackHost()
-			actualHosts = append(actualHosts, fallbackHost)
-			if ablyutil.Empty(fallbackHost) {
-				break
-			}
-		}
-		assertElementsMatch(t, expectedHosts, actualHosts)
-=======
 		actualHosts = append(actualHosts, realtimeHosts.GetAllRemainingFallbackHosts()...)
 
 		assertNotDeepEquals(t, expectedHosts, actualHosts)
 		assertDeepEquals(t, ablyutil.Sort(expectedHosts), ablyutil.Sort(actualHosts))
->>>>>>> 0b0cee0b
 	})
 
 	t.Run("RTN17e: rest host should use active realtime host as pref. host", func(t *testing.T) {
