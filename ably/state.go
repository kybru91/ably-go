--- conflicted
+++ resolved
@@ -21,14 +21,6 @@
 		return err
 	}
 	return res.Wait()
-}
-
-<<<<<<< HEAD
-=======
-type resultFunc func() error
-
-func (f resultFunc) Wait() error {
-	return f()
 }
 
 func goWaiter(f resultFunc) Result {
@@ -42,59 +34,6 @@
 	})
 }
 
-var stateText = map[StateEnum]string{
-	StateConnInitialized:  "ably.StateConnInitialized",
-	StateConnConnecting:   "ably.StateConnConnecting",
-	StateConnConnected:    "ably.StateConnConnected",
-	StateConnDisconnected: "ably.StateConnDisconnected",
-	StateConnSuspended:    "ably.StateConnSuspended",
-	StateConnClosing:      "ably.StateConnClosing",
-	StateConnClosed:       "ably.StateConnClosed",
-	StateConnFailed:       "ably.StateConnFailed",
-	StateChanInitialized:  "ably.StateChanInitialized",
-	StateChanAttaching:    "ably.StateChanAttaching",
-	StateChanAttached:     "ably.StateChanAttached",
-	StateChanDetaching:    "ably.StateChanDetaching",
-	StateChanDetached:     "ably.StateChanDetached",
-	StateChanClosing:      "ably.StateChanClosing",
-	StateChanClosed:       "ably.StateChanClosed",
-	StateChanFailed:       "ably.StateChanFailed",
-}
-
-// stateAll lists all valid connection and channel state values.
-var stateAll = map[StateType][]StateEnum{
-	StateConn: {
-		StateConnInitialized,
-		StateConnConnecting,
-		StateConnConnected,
-		StateConnDisconnected,
-		StateConnSuspended,
-		StateConnClosing,
-		StateConnClosed,
-		StateConnFailed,
-	},
-	StateChan: {
-		StateChanInitialized,
-		StateChanAttaching,
-		StateChanAttached,
-		StateChanDetaching,
-		StateChanClosed,
-		StateChanDetached,
-		StateChanFailed,
-	},
-}
-
-// stateMasks is used for testing connection and channel state values.
-var stateMasks = map[StateType]StateEnum{
-	StateConn: StateConnInitialized | StateConnConnecting | StateConnConnected |
-		StateConnDisconnected | StateConnSuspended | StateConnClosing | StateConnClosed |
-		StateConnFailed,
-	StateChan: StateChanInitialized | StateChanAttaching | StateChanAttached |
-		StateChanDetaching | StateChanDetached | StateChanClosing | StateChanClosed |
-		StateChanFailed,
-}
-
->>>>>>> 31ad41ce
 var (
 	errDisconnected   = newErrorf(80003, "Connection temporarily unavailable")
 	errSuspended      = newErrorf(80002, "Connection unavailable")
